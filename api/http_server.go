package api

import (
	"flag"
	"github.com/grpc-ecosystem/grpc-gateway/runtime"
	"github.com/spacemeshos/go-spacemesh/api/config"
	"github.com/spacemeshos/go-spacemesh/log"
	"golang.org/x/net/context"
	"google.golang.org/grpc"
	"net/http"
	"strconv"

	gw "github.com/spacemeshos/go-spacemesh/api/pb"
)

// JSONHTTPServer is a JSON http server providing the Spacemesh API.
// It is implemented using a grpc-gateway. See https://github.com/grpc-ecosystem/grpc-gateway
type JSONHTTPServer struct {
	Port   uint
	server *http.Server
	ctx    context.Context
	stop   chan bool
}

<<<<<<< HEAD
// NewJSONHTTPServer creates a new json http server
func NewJSONHTTPServer() *JSONHTTPServer {
	return &JSONHTTPServer{Port: config.ConfigValues.JSONServerPort}
}

// Stop stops the server
func (s JSONHTTPServer) Stop() {
	log.Info("Stopping json-http service...")
=======
func NewJsonHttpServer() *JsonHttpServer {
	return &JsonHttpServer{Port: config.ConfigValues.JsonServerPort, stop: make(chan bool)}
}

// Send a stop signal to the listener
func (s JsonHttpServer) StopService() {
	s.stop <- true
}
>>>>>>> 2c421ae5

// Listens on gracefully stopping the server in the same routine
func (s JsonHttpServer) listenStop() {
	<-s.stop
	log.Info("Shutting down json API server...")
	if err := s.server.Shutdown(s.ctx); err != nil {
		log.Error("Error during shutdown json API server : %v", err)
	}
}

<<<<<<< HEAD
// StartService starts the json server.
func (s JSONHTTPServer) StartService(callback chan bool) {
	go s.startInternal(callback)
}

func (s JSONHTTPServer) startInternal(callback chan bool) {
=======
// Start the json http API server and listen for status (started, stopped)
func (s JsonHttpServer) StartService(status chan bool) {
	go s.startInternal(status)
}

func (s JsonHttpServer) startInternal(status chan bool) {
>>>>>>> 2c421ae5
	ctx := context.Background()
	ctx, cancel := context.WithCancel(ctx)
	defer cancel()
	s.ctx = ctx

	mux := runtime.NewServeMux()
	opts := []grpc.DialOption{grpc.WithInsecure()}

	// register the http server on the local grpc server
	portStr := strconv.Itoa(int(config.ConfigValues.GrpcServerPort))
	echoEndpoint := flag.String("api_endpoint", "localhost:"+portStr, "endpoint of api grpc service")

	if err := gw.RegisterSpaceMeshServiceHandlerFromEndpoint(ctx, mux, *echoEndpoint, opts); err != nil {
		log.Error("failed to register http endpoint with grpc", err)
	}

	addr := ":" + strconv.Itoa(int(s.Port))

	log.Info("json API listening on port %d", s.Port)

	go func() { s.listenStop() }()

	if status != nil {
		status <- true
	}

	s.server = &http.Server{Addr: addr, Handler: mux}
	err := s.server.ListenAndServe()

	if err != nil {
		log.Info("listen and serve stopped with status. %v", err)
	}

	if status != nil {
		status <- true
	}
}<|MERGE_RESOLUTION|>--- conflicted
+++ resolved
@@ -22,28 +22,19 @@
 	stop   chan bool
 }
 
-<<<<<<< HEAD
 // NewJSONHTTPServer creates a new json http server
 func NewJSONHTTPServer() *JSONHTTPServer {
-	return &JSONHTTPServer{Port: config.ConfigValues.JSONServerPort}
+	return &JSONHTTPServer{Port: config.ConfigValues.JSONServerPort, stop: make(chan bool)}
 }
 
 // Stop stops the server
-func (s JSONHTTPServer) Stop() {
+func (s JSONHTTPServer) StopService() {
 	log.Info("Stopping json-http service...")
-=======
-func NewJsonHttpServer() *JsonHttpServer {
-	return &JsonHttpServer{Port: config.ConfigValues.JsonServerPort, stop: make(chan bool)}
+	s.stop <- true
 }
 
-// Send a stop signal to the listener
-func (s JsonHttpServer) StopService() {
-	s.stop <- true
-}
->>>>>>> 2c421ae5
-
 // Listens on gracefully stopping the server in the same routine
-func (s JsonHttpServer) listenStop() {
+func (s JSONHTTPServer) listenStop() {
 	<-s.stop
 	log.Info("Shutting down json API server...")
 	if err := s.server.Shutdown(s.ctx); err != nil {
@@ -51,21 +42,12 @@
 	}
 }
 
-<<<<<<< HEAD
-// StartService starts the json server.
-func (s JSONHTTPServer) StartService(callback chan bool) {
-	go s.startInternal(callback)
-}
-
-func (s JSONHTTPServer) startInternal(callback chan bool) {
-=======
-// Start the json http API server and listen for status (started, stopped)
-func (s JsonHttpServer) StartService(status chan bool) {
+// StartService starts the json api server and listens for status (started, stopped)
+func (s JSONHTTPServer) StartService(status chan bool) {
 	go s.startInternal(status)
 }
 
-func (s JsonHttpServer) startInternal(status chan bool) {
->>>>>>> 2c421ae5
+func (s JSONHTTPServer) startInternal(status chan bool) {
 	ctx := context.Background()
 	ctx, cancel := context.WithCancel(ctx)
 	defer cancel()
