package grpcserver

import (
	"context"
	"errors"
	"fmt"
	"io"
	"os"
	"time"

	"github.com/grpc-ecosystem/go-grpc-middleware/logging/zap/ctxzap"
	"github.com/grpc-ecosystem/grpc-gateway/v2/runtime"
	pb "github.com/spacemeshos/api/release/go/spacemesh/v1"
	"github.com/spf13/afero"
	"google.golang.org/grpc"
	"google.golang.org/grpc/codes"
	"google.golang.org/grpc/metadata"
	"google.golang.org/grpc/status"
	"google.golang.org/protobuf/types/known/durationpb"
	"google.golang.org/protobuf/types/known/emptypb"

	"github.com/spacemeshos/go-spacemesh/checkpoint"
	"github.com/spacemeshos/go-spacemesh/common/types"
	"github.com/spacemeshos/go-spacemesh/events"
	"github.com/spacemeshos/go-spacemesh/p2p"
	"github.com/spacemeshos/go-spacemesh/p2p/peerinfo"
	"github.com/spacemeshos/go-spacemesh/sql"
)

const (
	chunksize      = 1024
	defaultNumAtxs = 4
)

// AdminService exposes endpoints for node administration.
type AdminService struct {
	db      *sql.Database
	dataDir string
	recover func()
	p       peers
}

// NewAdminService creates a new admin grpc service.
func NewAdminService(db *sql.Database, dataDir string, p peers) *AdminService {
	return &AdminService{
		db:      db,
		dataDir: dataDir,
		recover: func() {
			go func() {
				// Allow time for the response to be sent.
				time.Sleep(time.Second)
				os.Exit(0)
			}()
		},
		p: p,
	}
}

// RegisterService registers this service with a grpc server instance.
func (a *AdminService) RegisterService(server *grpc.Server) {
	pb.RegisterAdminServiceServer(server, a)
}

func (a *AdminService) RegisterHandlerService(mux *runtime.ServeMux) error {
	return pb.RegisterAdminServiceHandlerServer(context.Background(), mux, a)
}

// String returns the name of this service.
func (a *AdminService) String() string {
	return "AdminService"
}

func (a *AdminService) CheckpointStream(
	req *pb.CheckpointStreamRequest,
	stream pb.AdminService_CheckpointStreamServer,
) error {
	// checkpoint data can be more than 4MB, it can cause stress
	// - on the client side (default limit on the receiving end)
	// - locally as the node already loads db query result in memory
	snapshot := types.LayerID(req.SnapshotLayer)
	numAtxs := int(req.NumAtxs)
	if numAtxs < defaultNumAtxs {
		numAtxs = defaultNumAtxs
	}
	err := checkpoint.Generate(stream.Context(), afero.NewOsFs(), a.db, a.dataDir, snapshot, numAtxs)
	if err != nil {
		return status.Errorf(codes.Internal, fmt.Sprintf("failed to create checkpoint: %s", err.Error()))
	}
	fname := checkpoint.SelfCheckpointFilename(a.dataDir, snapshot)
	if err := stream.SendHeader(metadata.MD{}); err != nil {
		return status.Errorf(codes.Unavailable, "can't send header")
	}
	f, err := os.Open(fname)
	if err != nil {
		return status.Errorf(codes.Internal, fmt.Sprintf("failed to open file %s: %s", fname, err.Error()))
	}
	defer f.Close()
	var (
		buf   = make([]byte, chunksize)
		chunk int
	)
	for {
		select {
		case <-stream.Context().Done():
			return nil
		default:
			chunk, err = f.Read(buf)
			if err != nil {
				if errors.Is(err, io.EOF) {
					return nil
				}
				return status.Errorf(codes.Internal, fmt.Sprintf("failed to read from file %s: %s", fname, err.Error()))
			}
			if err = stream.Send(&pb.CheckpointStreamResponse{Data: buf[:chunk]}); err != nil {
				return fmt.Errorf("send to stream: %w", err)
			}
		}
	}
}

func (a *AdminService) Recover(ctx context.Context, _ *pb.RecoverRequest) (*emptypb.Empty, error) {
	ctxzap.Info(ctx, "going to recover from checkpoint")
	a.recover()
	return &emptypb.Empty{}, nil
}

<<<<<<< HEAD
func (a AdminService) EventsStream(_ *pb.EventStreamRequest, stream pb.AdminService_EventsStreamServer) error {
=======
func (a *AdminService) EventsStream(_ *pb.EventStreamRequest, stream pb.AdminService_EventsStreamServer) error {
>>>>>>> 9eae7806
	sub, buf, err := events.SubscribeUserEvents(events.WithBuffer(1000))
	if err != nil {
		return status.Errorf(codes.FailedPrecondition, err.Error())
	}
	defer sub.Close()
	// send empty header after subscribing to the channel.
	// this is optional but allows subscriber to wait until stream is fully initialized.
	if err := stream.SendHeader(metadata.MD{}); err != nil {
		return status.Errorf(codes.Unavailable, "can't send header")
	}
	buf.Iterate(func(ev events.UserEvent) bool {
		err = stream.Send(ev.Event)
		return err == nil
	})
	if err != nil {
		return fmt.Errorf("send buffered to stream: %w", err)
	}
	for {
		select {
		case <-stream.Context().Done():
			return nil
		case <-sub.Full():
			return status.Errorf(codes.Canceled, "buffer is full")
		case ev := <-sub.Out():
			if err := stream.Send(ev.Event); err != nil {
				return fmt.Errorf("send to stream: %w", err)
			}
		}
	}
}

func (a *AdminService) PeerInfoStream(_ *emptypb.Empty, stream pb.AdminService_PeerInfoStreamServer) error {
	for _, p := range a.p.GetPeers() {
		select {
		case <-stream.Context().Done():
			return nil
		default:
			info := a.p.ConnectedPeerInfo(p)
			// There is no guarantee that the peers originally returned will still
			// be connected by the time we call ConnectedPeerInfo.
			if info == nil {
				continue
			}
			connections := make([]*pb.ConnectionInfo, len(info.Connections))
			for j, c := range info.Connections {
				connections[j] = &pb.ConnectionInfo{
					Address:  c.Address.String(),
					Uptime:   durationpb.New(c.Uptime),
					Outbound: c.Outbound,
					Kind:     connKind(c.Kind),
				}
			}
			ds := info.DataStats
			msg := &pb.PeerInfo{
				Id:            info.ID.String(),
				Connections:   connections,
				Tags:          info.Tags,
				ClientStats:   peerStats(info.ClientStats),
				ServerStats:   peerStats(info.ServerStats),
				BytesSent:     uint64(ds.BytesSent),
				BytesReceived: uint64(ds.BytesReceived),
			}
			if ds.SendRate[0] != 0 || ds.SendRate[1] != 0 {
				msg.SendRate = []uint64{
					uint64(ds.SendRate[0]),
					uint64(ds.SendRate[1]),
				}
			}
			if ds.RecvRate[0] != 0 || ds.RecvRate[1] != 0 {
				msg.RecvRate = []uint64{
					uint64(ds.RecvRate[0]),
					uint64(ds.RecvRate[1]),
				}
			}
			err := stream.Send(msg)
			if err != nil {
				return fmt.Errorf("send to stream: %w", err)
			}
		}
	}

	return nil
}

func connKind(kind peerinfo.Kind) pb.ConnectionInfo_Kind {
	switch kind {
	case peerinfo.KindInbound:
		return pb.ConnectionInfo_Inbound
	case peerinfo.KindOutbound:
		return pb.ConnectionInfo_Outbound
	case peerinfo.KindHolePunchInbound:
		return pb.ConnectionInfo_HPInbound
	case peerinfo.KindHolePunchOutbound:
		return pb.ConnectionInfo_HPOutbound
	case peerinfo.KindRelayInbound:
		return pb.ConnectionInfo_RelayInbound
	case peerinfo.KindRelayOutbound:
		return pb.ConnectionInfo_RelayOutbound
	default:
		return pb.ConnectionInfo_Uknown
	}
}

func peerStats(stats p2p.PeerRequestStats) *pb.PeerRequestStats {
	if stats.SuccessCount == 0 && stats.FailureCount == 0 {
		return nil
	}
	var latency *durationpb.Duration
	if stats.SuccessCount > 0 || stats.FailureCount > 0 {
		latency = durationpb.New(stats.Latency)
	}
	return &pb.PeerRequestStats{
		SuccessCount: uint64(stats.SuccessCount),
		FailureCount: uint64(stats.FailureCount),
		Latency:      latency,
	}
}<|MERGE_RESOLUTION|>--- conflicted
+++ resolved
@@ -124,11 +124,7 @@
 	return &emptypb.Empty{}, nil
 }
 
-<<<<<<< HEAD
-func (a AdminService) EventsStream(_ *pb.EventStreamRequest, stream pb.AdminService_EventsStreamServer) error {
-=======
 func (a *AdminService) EventsStream(_ *pb.EventStreamRequest, stream pb.AdminService_EventsStreamServer) error {
->>>>>>> 9eae7806
 	sub, buf, err := events.SubscribeUserEvents(events.WithBuffer(1000))
 	if err != nil {
 		return status.Errorf(codes.FailedPrecondition, err.Error())
