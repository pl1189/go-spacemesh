--- conflicted
+++ resolved
@@ -294,11 +294,7 @@
 	err error
 }
 
-<<<<<<< HEAD
-func (m *mockMesh) AddBlockWithTxs(*types.Block) error {
-=======
 func (m *mockMesh) AddBlockWithTxs(context.Context, *types.Block) error {
->>>>>>> 3ff21f09
 	return nil
 }
 
