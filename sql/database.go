package sql

import (
	"context"
	"encoding/hex"
	"errors"
	"fmt"
	"maps"
	"net/url"
	"os"
	"strings"
	"sync"
	"sync/atomic"
	"time"

	sqlite "github.com/go-llsqlite/crawshaw"
	"github.com/go-llsqlite/crawshaw/sqlitex"
	"github.com/prometheus/client_golang/prometheus"
	"go.uber.org/zap"

	"github.com/spacemeshos/go-spacemesh/common/types"
)

var (
	// ErrClosed is returned if database is closed.
	ErrClosed = errors.New("database closed")
	// ErrNoConnection is returned if pooled connection is not available.
	ErrNoConnection = errors.New("database: no free connection")
	// ErrNotFound is returned if requested record is not found.
	ErrNotFound = errors.New("database: not found")
	// ErrObjectExists is returned if database constraints didn't allow to insert an object.
	ErrObjectExists = errors.New("database: object exists")
	// ErrTooNew is returned if database version is newer than expected.
	ErrTooNew = errors.New("database version is too new")
	// ErrOldSchema is returned when the database version differs from the expected one
	// and migrations are disabled.
	ErrOldSchema = errors.New("old database version")
)

const (
	beginDefault   = "BEGIN;"
	beginImmediate = "BEGIN IMMEDIATE;"
)

//go:generate mockgen -typed -package=mocks -destination=./mocks/mocks.go github.com/spacemeshos/go-spacemesh/sql Executor

// Executor is an interface for executing raw statement.
type Executor interface {
	Exec(string, Encoder, Decoder) (int, error)
}

// Statement is an sqlite statement.
type Statement = sqlite.Stmt

// Encoder for parameters.
// Both positional parameters:
// select block from blocks where id = ?1;
//
// and named parameters are supported:
// select blocks from blocks where id = @id;
//
// For complete information see https://www.sqlite.org/c3ref/bind_blob.html.
type Encoder func(*Statement)

// Decoder for sqlite rows.
type Decoder func(*Statement) bool

func defaultConf() *conf {
	return &conf{
<<<<<<< HEAD
		enableMigrations:           true,
		connections:                16,
		logger:                     zap.NewNop(),
		schema:                     &Schema{},
		handleIncompleteMigrations: true,
=======
		enableMigrations: true,
		connections:      16,
		logger:           zap.NewNop(),
		schema:           &Schema{},
		checkSchemaDrift: true,
>>>>>>> 2e7e150d
	}
}

type conf struct {
<<<<<<< HEAD
	uri                        string
	enableMigrations           bool
	forceFresh                 bool
	forceMigrations            bool
	connections                int
	vacuumState                int
	enableLatency              bool
	cache                      bool
	cacheSizes                 map[QueryCacheKind]int
	logger                     *zap.Logger
	schema                     *Schema
	allowSchemaDrift           bool
	ignoreSchemaDrift          bool
	temp                       bool
	handleIncompleteMigrations bool
=======
	enableMigrations bool
	forceFresh       bool
	forceMigrations  bool
	connections      int
	vacuumState      int
	enableLatency    bool
	cache            bool
	cacheSizes       map[QueryCacheKind]int
	logger           *zap.Logger
	schema           *Schema
	allowSchemaDrift bool
	checkSchemaDrift bool
>>>>>>> 2e7e150d
}

// WithConnections overwrites number of pooled connections.
func WithConnections(n int) Opt {
	return func(c *conf) {
		c.connections = n
	}
}

// WithLogger specifies logger for the database.
func WithLogger(logger *zap.Logger) Opt {
	return func(c *conf) {
		c.logger = logger
	}
}

// WithMigrationsDisabled disables migrations for the database.
// The migrations are enabled by default.
func WithMigrationsDisabled() Opt {
	return func(c *conf) {
		c.enableMigrations = false
	}
}

// WithVacuumState will execute vacuum if database version before the migration was less or equal to the provided value.
func WithVacuumState(i int) Opt {
	return func(c *conf) {
		c.vacuumState = i
	}
}

// WithLatencyMetering enables metric that track latency for every database query.
// Note that it will be a significant amount of data, and should not be enabled on
// multiple nodes by default.
func WithLatencyMetering(enable bool) Opt {
	return func(c *conf) {
		c.enableLatency = enable
	}
}

// WithQueryCache enables in-memory caching of results of some queries.
func WithQueryCache(enable bool) Opt {
	return func(c *conf) {
		c.cache = enable
	}
}

// WithQueryCacheSizes sets query cache sizes for the specified cache kinds.
func WithQueryCacheSizes(sizes map[QueryCacheKind]int) Opt {
	return func(c *conf) {
		if c.cacheSizes == nil {
			c.cacheSizes = maps.Clone(sizes)
		} else {
			maps.Copy(c.cacheSizes, sizes)
		}
	}
}

// WithForceMigrations forces database to run all the migrations instead
// of using a schema snapshot in case of a fresh database.
func WithForceMigrations(force bool) Opt {
	return func(c *conf) {
		c.forceMigrations = true
	}
}

// WithSchema specifies database schema script.
func WithDatabaseSchema(schema *Schema) Opt {
	return func(c *conf) {
		c.schema = schema
	}
}

// WithAllowSchemaDrift prevents Open from failing upon schema drift when schema drift
// checks are enabled. A warning is printed instead.
func WithAllowSchemaDrift(allow bool) Opt {
	return func(c *conf) {
		c.allowSchemaDrift = allow
	}
}

// WithNoCheckSchemaDrift disables schema drift checks.
func WithNoCheckSchemaDrift() Opt {
	return func(c *conf) {
		c.checkSchemaDrift = false
	}
}

func withForceFresh() Opt {
	return func(c *conf) {
		c.forceFresh = true
	}
}

// WithTemp specifies temporary database mode.
// For the temporary database, the migrations are always run in place, and vacuuming is
// nover done.  PRAGMA journal_mode=OFF and PRAGMA synchronous=OFF are used.
func WithTemp() Opt {
	return func(c *conf) {
		c.temp = true
	}
}

func withDisableIncompleteMigrationHandling() Opt {
	return func(c *conf) {
		c.handleIncompleteMigrations = false
	}
}

// Opt for configuring database.
type Opt func(c *conf)

// OpenInMemory creates an in-memory database.
func OpenInMemory(opts ...Opt) (*sqliteDatabase, error) {
	opts = append(opts, WithConnections(1), withForceFresh())
	return Open("file::memory:?mode=memory", opts...)
}

// InMemory creates an in-memory database for testing and panics if
// there's an error.
func InMemory(opts ...Opt) *sqliteDatabase {
	db, err := OpenInMemory(opts...)
	if err != nil {
		panic(err)
	}
	return db
}

// Open database with options.
//
// Database is opened in WAL mode and pragma synchronous=normal.
// https://sqlite.org/wal.html
// https://www.sqlite.org/pragma.html#pragma_synchronous
func Open(uri string, opts ...Opt) (*sqliteDatabase, error) {
	config := defaultConf()
	config.uri = uri
	for _, opt := range opts {
		opt(config)
	}
	if !config.temp && config.handleIncompleteMigrations && !config.forceFresh {
		if err := handleIncompleteCopyMigration(config); err != nil {
			return nil, err
		}
	}
	return openDB(config)
}

func openDB(config *conf) (*sqliteDatabase, error) {
	logger := config.logger.With(zap.String("uri", config.uri))
	var flags sqlite.OpenFlags
	if !config.forceFresh {
		flags = sqlite.SQLITE_OPEN_READWRITE |
			sqlite.SQLITE_OPEN_URI |
			sqlite.SQLITE_OPEN_NOMUTEX
		if !config.temp {
			// Note that SQLITE_OPEN_WAL is not handled by SQLITE api itself,
			// but rather by the crawshaw library which executes
			// PRAGMA journal_mode=WAL in this case.
			// We don't want it for temporary databases as they're not
			// using any journal
			flags |= sqlite.SQLITE_OPEN_WAL
		}
	}
	freshDB := config.forceFresh
	pool, err := sqlitex.Open(config.uri, flags, config.connections)
	if err != nil {
		if config.forceFresh || sqlite.ErrCode(err) != sqlite.SQLITE_CANTOPEN {
			return nil, fmt.Errorf("open db %s: %w", config.uri, err)
		}
		flags |= sqlite.SQLITE_OPEN_CREATE
		freshDB = true
		pool, err = sqlitex.Open(config.uri, flags, config.connections)
		if err != nil {
			return nil, fmt.Errorf("create db %s: %w", config.uri, err)
		}
	}
	db := &sqliteDatabase{pool: pool}
	if config.enableLatency {
		db.latency = newQueryLatency()
	}

	if config.temp {
		// Temporary database is used for migration and is deleted if migrations
		// fail, so we make it faster by disabling journaling and synchronous
		// writes.
		if _, err := db.Exec("PRAGMA journal_mode=OFF", nil, nil); err != nil {
			db.Close()
			return nil, fmt.Errorf("PRAGMA journal_mode=OFF: %w", err)
		}
		if _, err := db.Exec("PRAGMA synchronous=OFF", nil, nil); err != nil {
			db.Close()
			return nil, fmt.Errorf("PRAGMA journal_mode=OFF: %w", err)
		}
	}

	if freshDB && !config.forceMigrations {
		if err := config.schema.Apply(db); err != nil {
			return nil, fmt.Errorf("error running schema script: %w", err)
		}
	} else if db, err = ensureDBSchemaUpToDate(logger, db, config); err != nil {
		// ensureDBSchemaUpToDate may replace the original database and open the new one,
		// in which case the original db is already closed but we must close the new one.
		// If there are migrations to be done in place without vacuuming,
		// the original db is returned and we must close it if there's an error.
		if db != nil {
			db.Close()
		}
		return nil, err
	}

	if config.checkSchemaDrift {
		loaded, err := LoadDBSchemaScript(db)
		if err != nil {
			db.Close()
			return nil, fmt.Errorf("error loading database schema: %w", err)
		}
		diff := config.schema.Diff(loaded)
		switch {
		case diff == "": // ok
		case config.allowSchemaDrift:
			logger.Warn("database schema drift detected",
				zap.String("uri", config.uri),
				zap.String("diff", diff),
			)
		default:
			db.Close()
			return nil, fmt.Errorf("schema drift detected (uri %s):\n%s", config.uri, diff)
		}
	}

	if config.cache {
		logger.Debug("using query cache", zap.Any("sizes", config.cacheSizes))
		db.queryCache = &queryCache{cacheSizesByKind: config.cacheSizes}
	}
	db.queryCount.Store(0)
	return db, nil
}

func ensureDBSchemaUpToDate(logger *zap.Logger, db *sqliteDatabase, config *conf) (*sqliteDatabase, error) {
	before, after, err := config.schema.CheckDBVersion(logger, db)
	switch {
	case err != nil:
		return db, fmt.Errorf("check db version: %w", err)
	case before == after:
		return db, nil
	case before > after:
		// TODO: this should be logged by the caller
		logger.Error("database version is newer than expected - downgrade is not supported",
			zap.Int("current version", before),
			zap.Int("target version", after),
		)
		return db, fmt.Errorf("%w: %d > %d", ErrTooNew, before, after)
	case !config.enableMigrations:
		// TODO: this should be logged by the caller
		logger.Error("database version is too old",
			zap.Int("current version", before),
			zap.Int("target version", after),
		)
		return db, fmt.Errorf("%w: %d < %d", ErrOldSchema, before, after)
	case config.temp:
		// Temporary database, do migrations without transactions
		// and sync afterwards
		return db, config.schema.MigrateTempDB(logger, db, before)
	case config.vacuumState != 0 &&
		before <= config.vacuumState &&
		strings.HasPrefix(config.uri, "file:"):
		logger.Info("running migrations",
			zap.Int("current version", before),
			zap.Int("target version", after),
		)
		return db.copyMigrateDB(config)
	default:
		// Do not produce extra "running migrations" log message for the
		// temporary DB, as it was already logged
		if !config.temp {
			logger.Info("running migrations in-place",
				zap.Int("current version", before),
				zap.Int("target version", after),
			)
		} else {
			logger.Info("applying migrations to temporary DB",
				zap.Int("current version", before),
				zap.Int("target version", after),
			)
		}
		return db, config.schema.Migrate(logger, db, before, config.vacuumState)
	}
}

func Version(uri string) (int, error) {
	pool, err := sqlitex.Open(uri, sqlite.SQLITE_OPEN_READONLY, 1)
	if err != nil {
		return 0, fmt.Errorf("open db %s: %w", uri, err)
	}
	db := &sqliteDatabase{pool: pool}
	v, err := version(db)
	if err != nil {
		db.Close()
		return 0, err
	}
	if err := db.Close(); err != nil {
		return 0, fmt.Errorf("close db %s: %w", uri, err)
	}
	return v, nil
}

// deleteDB deletes the database at the specified path by removing /path/to/DB* files.
// If the database doesn't exist, no error is returned.
// In addition to what DROP DATABASE does, this also removes the migration marker file.
func deleteDB(path string) error {
	// https://www.sqlite.org/tempfiles.html plus marker *_done
	for _, suffix := range []string{"", "-journal", "-wal", "-shm", "_done"} {
		file := path + suffix
		if err := os.Remove(file); err != nil {
			if errors.Is(err, os.ErrNotExist) {
				continue
			}
			return fmt.Errorf("remove %s: %w", file, err)
		}
	}
	return nil
}

// moveMigratedDB runs "VACUUM INTO" on the database at fromPath and
// replaces the database at toPath with the vacuumed one. The database
// at fromPath is deleted after the operation.
func moveMigratedDB(config *conf, fromPath, toPath string) (err error) {
	config.logger.Warn("finalizing migration by moving the temporary DB to the original path",
		zap.String("fromPath", fromPath),
		zap.String("toPath", toPath))
	// Try to open the temporary migrated DB before deleting the original one.
	// If the temporary DB is being copied to the original path by another
	// process, this will fail and the original database will not be deleted.
	// We don't use the proper database schema here because the temporary DB
	// may have been created with a different set of migrations.
	db, err := Open("file:"+fromPath,
		WithLogger(config.logger),
		WithConnections(1),
		WithTemp(),
		WithIgnoreSchemaDrift())
	if err != nil {
		return fmt.Errorf("open temporary DB %s: %w", fromPath, err)
	}
	if err := deleteDB(toPath); err != nil {
		return err
	}
	if err := db.vacuumInto(toPath); err != nil {
		db.Close()
		return err
	}
	// Open the freshly vacuumed DB to avoid race condition when another process
	// also tries to vacuum the temporary DB into the original path after
	// we close the temporary DB.
	origDB, err := Open("file:"+toPath,
		WithLogger(config.logger),
		WithConnections(1),
		WithMigrationsDisabled(),
		WithIgnoreSchemaDrift(),
		withDisableIncompleteMigrationHandling())
	if err != nil {
		return fmt.Errorf("open vacuumed DB %s: %w", toPath, err)
	}
	if err := db.Close(); err != nil {
		origDB.Close()
		return fmt.Errorf("close temporary DB %s: %w", fromPath, err)
	}
	if err := deleteDB(fromPath); err != nil {
		origDB.Close()
		return err
	}
	if err := origDB.Close(); err != nil {
		return fmt.Errorf("close DB %s after migration: %w", toPath, err)
	}
	return nil
}

func dbMigrationPaths(uri string) (dbPath, migratedPath string, err error) {
	url, err := url.Parse(uri)
	if err != nil {
		return "", "", fmt.Errorf("parse uri: %w", err)
	}
	if url.Scheme != "file" {
		return "", "", nil
	}
	path := url.Opaque
	if path == "" {
		path = url.Path
	}
	return path, path + "_migrate", nil
}

// handleIncompleteCopyMigration handles incomplete copy-based migrations.
// It only works for 'file:' URIs, doing nothing for other URIs.
// It first checks if there's a copy of the database with "_migrate" suffix.
// If it's there, it checks if the migration is complete by checking if
// DBNAME_migrate_done file exists. It it doesn't, the migration is considered
// incomplete and the migrated database is removed. If DBNAME_migrate_done
// file exists, the migration is finalized by running "VACUUM INTO" on the
// migrated database and replacing the original, after which the migrated
// database is deleted.
func handleIncompleteCopyMigration(config *conf) error {
	dbPath, migratedPath, err := dbMigrationPaths(config.uri)
	if err != nil {
		return err
	}
	if migratedPath == "" {
		return nil
	}
	if _, err := os.Stat(migratedPath); err != nil {
		if errors.Is(err, os.ErrNotExist) {
			// no migration in progress
			return nil
		}
		return fmt.Errorf("stat %s: %w", migratedPath, err)
	}
	if _, err := os.Stat(migratedPath + "_done"); err != nil {
		if errors.Is(err, os.ErrNotExist) {
			// incomplete migration, delete the temporary DB to start over
			// after that
			config.logger.Warn("incomplete migration detected, deleting the temporary DB",
				zap.String("path", migratedPath))
			return deleteDB(migratedPath)
		}
	}

	// the migration is complete except for the last step
	return moveMigratedDB(config, migratedPath, dbPath)
}

// Interceptor is invoked on every query after it's added to a database using
// PushIntercept. The query will fail if Interceptor returns an error.
type Interceptor func(query string) error

// Database represents a database.
type Database interface {
	Executor
	QueryCache
	Close() error
	QueryCount() int
	QueryCache() QueryCache
	Tx(ctx context.Context) (Transaction, error)
	WithTx(ctx context.Context, exec func(Transaction) error) error
	TxImmediate(ctx context.Context) (Transaction, error)
	WithTxImmediate(ctx context.Context, exec func(Transaction) error) error
	Intercept(key string, fn Interceptor)
	RemoveInterceptor(key string)
}

// Transaction represents a transaction.
type Transaction interface {
	Executor
	Commit() error
	Release() error
}

type sqliteDatabase struct {
	*queryCache
	pool *sqlitex.Pool

	closed   bool
	closeMux sync.Mutex

	latency    *prometheus.HistogramVec
	queryCount atomic.Int64

	interceptMtx sync.Mutex
	interceptors map[string]Interceptor
}

var _ Database = &sqliteDatabase{}

func (db *sqliteDatabase) getConn(ctx context.Context) *sqlite.Conn {
	start := time.Now()
	conn := db.pool.Get(ctx)
	if conn != nil {
		connWaitLatency.Observe(time.Since(start).Seconds())
	}
	return conn
}

func (db *sqliteDatabase) getTx(ctx context.Context, initstmt string) (*sqliteTx, error) {
	if db.closed {
		return nil, ErrClosed
	}
	conn := db.getConn(ctx)
	if conn == nil {
		return nil, ErrNoConnection
	}
	tx := &sqliteTx{queryCache: db.queryCache, db: db, conn: conn}
	if err := tx.begin(initstmt); err != nil {
		return nil, err
	}
	return tx, nil
}

func (db *sqliteDatabase) withTx(ctx context.Context, initstmt string, exec func(Transaction) error) (err error) {
	tx, err := db.getTx(ctx, initstmt)
	if err != nil {
		return err
	}
	defer func() {
		if rErr := tx.Release(); rErr != nil {
			err = errors.Join(err, fmt.Errorf("release tx: %w", rErr))
		}
	}()
	if err := exec(tx); err != nil {
		tx.queryCache.ClearCache()
		return err
	}
	return tx.Commit()
}

// Tx creates deferred sqlite transaction.
//
// Deferred transactions are not started until the first statement.
// Transaction may be started in read mode and automatically upgraded to write mode
// after one of the write statements.
//
// https://www.sqlite.org/lang_transaction.html
func (db *sqliteDatabase) Tx(ctx context.Context) (Transaction, error) {
	return db.getTx(ctx, beginDefault)
}

// WithTx will pass initialized deferred transaction to exec callback.
// Will commit only if error is nil.
func (db *sqliteDatabase) WithTx(ctx context.Context, exec func(Transaction) error) error {
	return db.withTx(ctx, beginImmediate, exec)
}

// TxImmediate creates immediate transaction.
//
// IMMEDIATE cause the database connection to start a new write immediately, without waiting
// for a write statement. The BEGIN IMMEDIATE might fail with SQLITE_BUSY if another write
// transaction is already active on another database connection.
func (db *sqliteDatabase) TxImmediate(ctx context.Context) (Transaction, error) {
	return db.getTx(ctx, beginImmediate)
}

// WithTxImmediate will pass initialized immediate transaction to exec callback.
// Will commit only if error is nil.
func (db *sqliteDatabase) WithTxImmediate(
	ctx context.Context,
	exec func(Transaction) error,
) error {
	return db.withTx(ctx, beginImmediate, exec)
}

func (db *sqliteDatabase) runInterceptors(query string) error {
	db.interceptMtx.Lock()
	defer db.interceptMtx.Unlock()
	for _, interceptFn := range db.interceptors {
		if err := interceptFn(query); err != nil {
			return err
		}
	}
	return nil
}

// Exec statement using one of the connection from the pool.
//
// If you care about atomicity of the operation (for example writing rewards to multiple accounts)
// Tx should be used. Otherwise sqlite will not guarantee that all side-effects of operations are
// applied to the database if machine crashes.
//
// Note that Exec will block until database is closed or statement has finished.
// If application needs to control statement execution lifetime use one of the transaction.
func (db *sqliteDatabase) Exec(query string, encoder Encoder, decoder Decoder) (int, error) {
	if err := db.runInterceptors(query); err != nil {
		return 0, err
	}

	if db.closed {
		return 0, ErrClosed
	}
	db.queryCount.Add(1)
	conn := db.getConn(context.Background())
	if conn == nil {
		return 0, ErrNoConnection
	}
	defer db.pool.Put(conn)
	if db.latency != nil {
		start := time.Now()
		defer func() {
			db.latency.WithLabelValues(query).Observe(float64(time.Since(start)))
		}()
	}
	return exec(conn, query, encoder, decoder)
}

// Close closes all pooled connections.
func (db *sqliteDatabase) Close() error {
	db.closeMux.Lock()
	defer db.closeMux.Unlock()
	if db.closed {
		return nil
	}
	if err := db.pool.Close(); err != nil {
		return fmt.Errorf("close pool %w", err)
	}
	db.closed = true
	return nil
}

// Intercept adds an interceptor function to the database. The interceptor functions
// are invoked upon each query. The query will fail if the interceptor returns an error.
// The interceptor can later be removed using RemoveInterceptor with the same key.
func (db *sqliteDatabase) Intercept(key string, fn Interceptor) {
	db.interceptMtx.Lock()
	defer db.interceptMtx.Unlock()
	if db.interceptors == nil {
		db.interceptors = make(map[string]Interceptor)
	}
	db.interceptors[key] = fn
}

// PopIntercept removes the interceptor function with specified key from the database.
// If there's no such interceptor, the function does nothing.
func (db *sqliteDatabase) RemoveInterceptor(key string) {
	db.interceptMtx.Lock()
	defer db.interceptMtx.Unlock()
	delete(db.interceptors, key)
}

// vacuumInto runs VACUUM INTO on the database and saves the vacuumed
// database at toPath.
func (db *sqliteDatabase) vacuumInto(toPath string) error {
	if _, err := db.Exec("VACUUM INTO ?1", func(stmt *Statement) {
		stmt.BindText(1, toPath)
	}, nil); err != nil {
		return fmt.Errorf("vacuum into %s: %w", toPath, err)
	}
	return nil
}

// copyMigrateDB performs a copy-based migration of the database.
// The source database is always closed by this function.
// Upon success, the migrated database is opened.
func (db *sqliteDatabase) copyMigrateDB(config *conf) (finalDB *sqliteDatabase, err error) {
	defer db.Close()

	dbPath, migratedPath, err := dbMigrationPaths(config.uri)
	if err != nil {
		return nil, err
	}
	if migratedPath == "" {
		return nil, fmt.Errorf("cannot migrate database, only file DBs are supported: %s", config.uri)
	}

	// Instead of just copying the source database to the temporary migration DB, use VACUUM INTO.
	// This is somewhat slower but achieves two goals:
	// 1. The lock is held on the source database while it's being copied
	// 2. If the source database has a lot of free pages for whatever reason, those
	// are not copied, saving disk space
	config.logger.Info("making a temporary copy of the database",
		zap.String("path", dbPath),
		zap.String("target", migratedPath))
	if err := db.vacuumInto(migratedPath); err != nil {
		return nil, errors.Join(err, deleteDB(migratedPath))
	}

	// Opening the temporary migrated DB runs the actual migrations on it.
	// We disable vacuuming here because we're going to vacuum the temporary DB
	// into the original one.
	opts := []Opt{
		WithLogger(config.logger),
		WithConnections(1),
		WithTemp(),
		WithDatabaseSchema(config.schema),
	}
	if config.ignoreSchemaDrift {
		opts = append(opts, WithIgnoreSchemaDrift())
	}
	migratedDB, err := Open("file:"+migratedPath, opts...)
	if err != nil {
		return nil, errors.Join(
			fmt.Errorf("process temporary DB %s: %w", migratedPath, err),
			deleteDB(migratedPath))
	}
	tempDBReady := false
	defer func() {
		err = errors.Join(err, migratedDB.Close())
		if !tempDBReady {
			err = errors.Join(err, deleteDB(migratedPath))
		}
	}()

	// Make sure the temporary DB is fully synced to the disk before creating the marker file.
	// We don't need wal_checkpoint(TRUNCATE) here as we're going to delete the temporary DB.
	if _, err := migratedDB.Exec("PRAGMA wal_checkpoint(FULL)", nil, nil); err != nil {
		return nil, fmt.Errorf("checkpoint temporary DB %s: %w", migratedPath, err)
	}

	// Create the marker file to indicate that the migration is complete.
	// Make sure the file is written to the disk before closing the database.
	// We could create a table in the temporary database instead of the marker file,
	// but as the temporary database is opened without PRAGMA journal_mode=OFF
	// and PRAGMA synchronous=OFF, it may become corrupt in case of a crash or power
	// outage, so we avoid trying to open it.
	markerPath := migratedPath + "_done"
	if f, err := os.Create(markerPath); err != nil {
		return nil, fmt.Errorf("create marker file %s_done: %w", migratedPath, err)
	} else {
		if err := f.Sync(); err != nil {
			f.Close()
			os.Remove(markerPath)
			return nil, fmt.Errorf("sync/close marker file %s_done: %w", migratedPath, err)
		}
		if err := f.Close(); err != nil {
			return nil, fmt.Errorf("close marker file %s: %w", markerPath, err)
		}
		// The temporary database is complete and should not be deleted
		// until we copy it to the original database location.
		tempDBReady = true
	}

	// We only close the source database at the end of the migration process
	// so that the lock is held. There's a possibility that right after we
	// close the source database, another process will see the migrated database
	// and the marker file and will try to open the migrated database. If the
	if err := db.Close(); err != nil {
		return nil, fmt.Errorf("close db: %w", err)
	}

	// Delete the original database. VACUUM INTO will fail if the destination
	// database exists.
	if err := deleteDB(dbPath); err != nil {
		return nil, fmt.Errorf("delete original DB %s: %w", dbPath, err)
	}

	// Overwrite the original database with the migrated one.
	// The lock is held on the temporary DB during this, preventing concurrent
	// go-spacemesh instances to attempt the same operation.
	config.logger.Info("moving the temporary DB to original location", zap.String("path", dbPath))
	if err := migratedDB.vacuumInto(dbPath); err != nil {
		return nil, err
	}

	// Open the final DB before deleting the source DB, so one of the locks
	// is always held. The migrations are already run, so we're disabling them.
	config.enableMigrations = false
	finalDB, err = openDB(config)
	if err != nil {
		return nil, fmt.Errorf("open final DB %s: %w", config.uri, err)
	}

	if err := migratedDB.Close(); err != nil {
		finalDB.Close()
		return nil, fmt.Errorf("close temporary DB %s: %w", migratedPath, err)
	}

	// Now we can delete the temporary DB and the marker file.
	if err := deleteDB(migratedPath); err != nil {
		finalDB.Close()
		return nil, err
	}

	if err := db.Close(); err != nil {
		finalDB.Close()
		return nil, fmt.Errorf("close original DB %s: %w", dbPath, err)
	}

	return finalDB, nil
}

// QueryCount returns the number of queries executed, including failed
// queries, but not counting transaction start / commit / rollback.
func (db *sqliteDatabase) QueryCount() int {
	return int(db.queryCount.Load())
}

// Return database's QueryCache.
func (db *sqliteDatabase) QueryCache() QueryCache {
	return db.queryCache
}

func exec(conn *sqlite.Conn, query string, encoder Encoder, decoder Decoder) (nRows int, err error) {
	stmt, err := conn.Prepare(query)
	if err != nil {
		return 0, fmt.Errorf("prepare %s: %w", query, err)
	}
	if encoder != nil {
		encoder(stmt)
	}
	defer stmt.ClearBindings()

	rows := 0
	for {
		row, err := stmt.Step()
		if err != nil {
			return 0, fmt.Errorf("step %d: %w", rows, mapSqliteError(err))
		}
		if !row {
			return rows, nil
		}
		rows++
		// exhaust iterator
		if decoder == nil {
			continue
		}
		if !decoder(stmt) {
			if err := stmt.Reset(); err != nil {
				return rows, fmt.Errorf("statement reset %w", err)
			}
			return rows, nil
		}
	}
}

// sqliteTx is wrapper for database transaction.
type sqliteTx struct {
	*queryCache
	db        *sqliteDatabase
	conn      *sqlite.Conn
	committed bool
	err       error
}

func (tx *sqliteTx) begin(initstmt string) error {
	stmt := tx.conn.Prep(initstmt)
	_, err := stmt.Step()
	if err != nil {
		return fmt.Errorf("begin: %w", mapSqliteError(err))
	}
	return nil
}

// Commit transaction.
func (tx *sqliteTx) Commit() error {
	stmt := tx.conn.Prep("COMMIT;")
	_, tx.err = stmt.Step()
	if tx.err != nil {
		return mapSqliteError(tx.err)
	}
	tx.committed = true
	return nil
}

// Release transaction. Every transaction that was created must be released.
func (tx *sqliteTx) Release() error {
	defer tx.db.pool.Put(tx.conn)
	if tx.committed {
		return nil
	}
	stmt := tx.conn.Prep("ROLLBACK")
	_, tx.err = stmt.Step()
	return mapSqliteError(tx.err)
}

// Exec query.
func (tx *sqliteTx) Exec(query string, encoder Encoder, decoder Decoder) (int, error) {
	if err := tx.db.runInterceptors(query); err != nil {
		return 0, err
	}

	tx.db.queryCount.Add(1)
	if tx.db.latency != nil {
		start := time.Now()
		defer func() {
			tx.db.latency.WithLabelValues(query).Observe(float64(time.Since(start)))
		}()
	}
	return exec(tx.conn, query, encoder, decoder)
}

func mapSqliteError(err error) error {
	switch sqlite.ErrCode(err) {
	case sqlite.SQLITE_CONSTRAINT_PRIMARYKEY, sqlite.SQLITE_CONSTRAINT_UNIQUE:
		return ErrObjectExists
	case sqlite.SQLITE_INTERRUPT:
		// TODO: we probably should check if there was indeed a context that was
		// canceled
		return context.Canceled
	default:
		return err
	}
}

// Blob represents a binary blob data. It can be reused efficiently
// across multiple data retrieval operations, minimizing reallocations
// of the underlying byte slice.
type Blob struct {
	Bytes []byte
}

// Resize the underlying byte slice to the specified size.
// The returned slice has length equal n, but it might have a larger capacity.
// Warning: it is not guaranteed to keep the old data.
func (b *Blob) Resize(n int) {
	if cap(b.Bytes) < n {
		b.Bytes = make([]byte, n)
	}
	b.Bytes = b.Bytes[:n]
}

func (b *Blob) FromColumn(stmt *Statement, col int) {
	if l := stmt.ColumnLen(col); l != 0 {
		b.Resize(l)
		stmt.ColumnBytes(col, b.Bytes)
	} else {
		b.Resize(0)
	}
}

// GetBlobSizes returns a slice containing the sizes of blobs
// corresponding to the specified ids. For non-existent ids the
// corresponding value is -1.
func GetBlobSizes(db Executor, cmd string, ids [][]byte) (sizes []int, err error) {
	if len(ids) == 0 {
		return nil, nil
	}

	cmd += fmt.Sprintf(" (?%s)", strings.Repeat(",?", len(ids)-1))
	sizes = make([]int, len(ids))
	for n := range sizes {
		sizes[n] = -1
	}
	m := make(map[string]int)
	for n, id := range ids {
		m[string(id)] = n
	}
	id := make([]byte, len(ids[0]))
	if _, err := db.Exec(cmd,
		func(stmt *Statement) {
			for n, id := range ids {
				stmt.BindBytes(n+1, id)
			}
		}, func(stmt *Statement) bool {
			stmt.ColumnBytes(0, id[:])
			n, found := m[string(id)]
			if !found {
				panic("BUG: bad ID retrieved from DB")
			}
			sizes[n] = stmt.ColumnInt(1)
			return true
		}); err != nil {
		return nil, fmt.Errorf("get blob sizes: %w", err)
	}

	return sizes, nil
}

// LoadBlob loads an encoded blob.
func LoadBlob(db Executor, cmd string, id []byte, blob *Blob) error {
	if rows, err := db.Exec(cmd,
		func(stmt *Statement) {
			stmt.BindBytes(1, id)
		}, func(stmt *Statement) bool {
			blob.FromColumn(stmt, 0)
			return true
		}); err != nil {
		return fmt.Errorf("get %v: %w", types.BytesToHash(id), err)
	} else if rows == 0 {
		return fmt.Errorf("%w: object %s", ErrNotFound, hex.EncodeToString(id))
	}
	return nil
}

// IsNull returns true if the specified result column is null.
func IsNull(stmt *Statement, col int) bool {
	return stmt.ColumnType(col) == sqlite.SQLITE_NULL
}

// StateDatabase is a Database used for Spacemesh state.
type StateDatabase interface {
	Database
	IsStateDatabase()
}

// LocalDatabase is a Database used for local node data.
type LocalDatabase interface {
	Database
	IsLocalDatabase()
}<|MERGE_RESOLUTION|>--- conflicted
+++ resolved
@@ -67,24 +67,16 @@
 
 func defaultConf() *conf {
 	return &conf{
-<<<<<<< HEAD
 		enableMigrations:           true,
 		connections:                16,
 		logger:                     zap.NewNop(),
 		schema:                     &Schema{},
+		checkSchemaDrift:           true,
 		handleIncompleteMigrations: true,
-=======
-		enableMigrations: true,
-		connections:      16,
-		logger:           zap.NewNop(),
-		schema:           &Schema{},
-		checkSchemaDrift: true,
->>>>>>> 2e7e150d
 	}
 }
 
 type conf struct {
-<<<<<<< HEAD
 	uri                        string
 	enableMigrations           bool
 	forceFresh                 bool
@@ -97,23 +89,9 @@
 	logger                     *zap.Logger
 	schema                     *Schema
 	allowSchemaDrift           bool
-	ignoreSchemaDrift          bool
+	checkSchemaDrift           bool
 	temp                       bool
 	handleIncompleteMigrations bool
-=======
-	enableMigrations bool
-	forceFresh       bool
-	forceMigrations  bool
-	connections      int
-	vacuumState      int
-	enableLatency    bool
-	cache            bool
-	cacheSizes       map[QueryCacheKind]int
-	logger           *zap.Logger
-	schema           *Schema
-	allowSchemaDrift bool
-	checkSchemaDrift bool
->>>>>>> 2e7e150d
 }
 
 // WithConnections overwrites number of pooled connections.
@@ -453,7 +431,7 @@
 		WithLogger(config.logger),
 		WithConnections(1),
 		WithTemp(),
-		WithIgnoreSchemaDrift())
+		WithNoCheckSchemaDrift())
 	if err != nil {
 		return fmt.Errorf("open temporary DB %s: %w", fromPath, err)
 	}
@@ -471,7 +449,7 @@
 		WithLogger(config.logger),
 		WithConnections(1),
 		WithMigrationsDisabled(),
-		WithIgnoreSchemaDrift(),
+		WithNoCheckSchemaDrift(),
 		withDisableIncompleteMigrationHandling())
 	if err != nil {
 		return fmt.Errorf("open vacuumed DB %s: %w", toPath, err)
@@ -783,8 +761,8 @@
 		WithTemp(),
 		WithDatabaseSchema(config.schema),
 	}
-	if config.ignoreSchemaDrift {
-		opts = append(opts, WithIgnoreSchemaDrift())
+	if !config.checkSchemaDrift {
+		opts = append(opts, WithNoCheckSchemaDrift())
 	}
 	migratedDB, err := Open("file:"+migratedPath, opts...)
 	if err != nil {
@@ -889,7 +867,7 @@
 	return db.queryCache
 }
 
-func exec(conn *sqlite.Conn, query string, encoder Encoder, decoder Decoder) (nRows int, err error) {
+func exec(conn *sqlite.Conn, query string, encoder Encoder, decoder Decoder) (int, error) {
 	stmt, err := conn.Prepare(query)
 	if err != nil {
 		return 0, fmt.Errorf("prepare %s: %w", query, err)
