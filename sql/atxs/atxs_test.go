package atxs_test

import (
	"context"
	"errors"
	"os"
	"testing"
	"time"

	"github.com/stretchr/testify/require"

	"github.com/spacemeshos/go-spacemesh/activation/wire"
	"github.com/spacemeshos/go-spacemesh/common/fixture"
	"github.com/spacemeshos/go-spacemesh/common/types"
	"github.com/spacemeshos/go-spacemesh/signing"
	"github.com/spacemeshos/go-spacemesh/sql"
	"github.com/spacemeshos/go-spacemesh/sql/atxs"
	"github.com/spacemeshos/go-spacemesh/sql/identities"
	"github.com/spacemeshos/go-spacemesh/sql/statesql"
)

const layersPerEpoch = 5

func TestMain(m *testing.M) {
	types.SetLayersPerEpoch(layersPerEpoch)

	res := m.Run()
	os.Exit(res)
}

func TestGet(t *testing.T) {
	db := statesql.InMemory()

	atxList := make([]*types.ActivationTx, 0)
	for i := 0; i < 3; i++ {
		sig, err := signing.NewEdSigner()
		require.NoError(t, err)
		atx, blob := newAtx(t, sig, withPublishEpoch(types.EpochID(i)))
		atxList = append(atxList, atx)
		require.NoError(t, atxs.Add(db, atx, blob))
	}

	for _, want := range atxList {
		got, err := atxs.Get(db, want.ID())
		require.NoError(t, err)
		require.Equal(t, want, got)
	}

	_, err := atxs.Get(db, types.ATXID(types.CalcHash32([]byte("0"))))
	require.ErrorIs(t, err, sql.ErrNotFound)
}

func TestAll(t *testing.T) {
	db := statesql.InMemory()

	var expected []types.ATXID
	for i := 0; i < 3; i++ {
		sig, err := signing.NewEdSigner()
		require.NoError(t, err)
		atx, blob := newAtx(t, sig, withPublishEpoch(types.EpochID(i)))
		require.NoError(t, atxs.Add(db, atx, blob))
		expected = append(expected, atx.ID())
	}

	all, err := atxs.All(db)
	require.NoError(t, err)
	require.ElementsMatch(t, expected, all)
}

func TestHasID(t *testing.T) {
	db := statesql.InMemory()

	atxList := make([]*types.ActivationTx, 0)
	for i := 0; i < 3; i++ {
		sig, err := signing.NewEdSigner()
		require.NoError(t, err)
		atx, blob := newAtx(t, sig, withPublishEpoch(types.EpochID(i)))
		require.NoError(t, atxs.Add(db, atx, blob))
		atxList = append(atxList, atx)
	}

	for _, atx := range atxList {
		has, err := atxs.Has(db, atx.ID())
		require.NoError(t, err)
		require.True(t, has)
	}

	has, err := atxs.Has(db, types.ATXID(types.CalcHash32([]byte("0"))))
	require.NoError(t, err)
	require.False(t, has)
}

func Test_IdentityExists(t *testing.T) {
	db := statesql.InMemory()

	sig, err := signing.NewEdSigner()
	require.NoError(t, err)

	yes, err := atxs.IdentityExists(db, sig.NodeID())
	require.NoError(t, err)
	require.False(t, yes)

	atx, blob := newAtx(t, sig)
	require.NoError(t, atxs.Add(db, atx, blob))

	yes, err = atxs.IdentityExists(db, sig.NodeID())
	require.NoError(t, err)
	require.True(t, yes)
}

func TestGetFirstIDByNodeID(t *testing.T) {
	db := statesql.InMemory()

	sig, err := signing.NewEdSigner()
	require.NoError(t, err)
	sig1, err := signing.NewEdSigner()
	require.NoError(t, err)
	sig2, err := signing.NewEdSigner()
	require.NoError(t, err)

	// Arrange
	atx1, _ := newAtx(t, sig1, withPublishEpoch(1))
	atx2, _ := newAtx(t, sig1, withPublishEpoch(2), withSequence(atx1.Sequence+1))
	atx3, _ := newAtx(t, sig2, withPublishEpoch(3))
	atx4, _ := newAtx(t, sig2, withPublishEpoch(4), withSequence(atx3.Sequence+1))

	for _, atx := range []*types.ActivationTx{atx1, atx2, atx3, atx4} {
		require.NoError(t, atxs.Add(db, atx, types.AtxBlob{}))
	}

	// Act & Assert
	id1, err := atxs.GetFirstIDByNodeID(db, sig1.NodeID())
	require.NoError(t, err)
	require.EqualValues(t, atx1.ID(), id1)

	id2, err := atxs.GetFirstIDByNodeID(db, sig2.NodeID())
	require.NoError(t, err)
	require.EqualValues(t, atx3.ID(), id2)

	_, err = atxs.GetLastIDByNodeID(db, sig.NodeID())
	require.ErrorIs(t, err, sql.ErrNotFound)
}

func TestLatestN(t *testing.T) {
	db := statesql.InMemory()

	sig1, err := signing.NewEdSigner()
	require.NoError(t, err)
	sig2, err := signing.NewEdSigner()
	require.NoError(t, err)
	sig3, err := signing.NewEdSigner()
	require.NoError(t, err)

	atx1, _ := newAtx(t, sig1, withPublishEpoch(1), withSequence(0))
	atx2, _ := newAtx(t, sig1, withPublishEpoch(2), withSequence(1))
	atx3, _ := newAtx(t, sig2, withPublishEpoch(3), withSequence(1))
	atx4, _ := newAtx(t, sig2, withPublishEpoch(4), withSequence(2))
	atx5, _ := newAtx(t, sig2, withPublishEpoch(5), withSequence(3))
	atx6, _ := newAtx(t, sig3, withPublishEpoch(1), withSequence(0))

	for _, atx := range []*types.ActivationTx{atx1, atx2, atx3, atx4, atx5, atx6} {
		require.NoError(t, atxs.Add(db, atx, types.AtxBlob{}))
		require.NoError(t, atxs.SetUnits(db, atx.ID(), atx.SmesherID, atx.NumUnits))
	}

	for _, tc := range []struct {
		desc     string
		n        int
		expected map[types.NodeID]map[types.ATXID]struct{}
	}{
		{
			desc: "latest 3",
			n:    3,
			expected: map[types.NodeID]map[types.ATXID]struct{}{
				sig1.NodeID(): {
					atx1.ID(): struct{}{},
					atx2.ID(): struct{}{},
				},
				sig2.NodeID(): {
					atx3.ID(): struct{}{},
					atx4.ID(): struct{}{},
					atx5.ID(): struct{}{},
				},
				sig3.NodeID(): {
					atx6.ID(): struct{}{},
				},
			},
		},
		{
			desc: "latest 2",
			n:    2,
			expected: map[types.NodeID]map[types.ATXID]struct{}{
				sig1.NodeID(): {
					atx1.ID(): struct{}{},
					atx2.ID(): struct{}{},
				},
				sig2.NodeID(): {
					atx4.ID(): struct{}{},
					atx5.ID(): struct{}{},
				},
				sig3.NodeID(): {
					atx6.ID(): struct{}{},
				},
			},
		},
		{
			desc: "latest 1",
			n:    1,
			expected: map[types.NodeID]map[types.ATXID]struct{}{
				sig1.NodeID(): {
					atx2.ID(): struct{}{},
				},
				sig2.NodeID(): {
					atx5.ID(): struct{}{},
				},
				sig3.NodeID(): {
					atx6.ID(): struct{}{},
				},
			},
		},
	} {
		t.Run(tc.desc, func(t *testing.T) {
			got, err := atxs.LatestN(db, tc.n)
			require.NoError(t, err)
			for _, catx := range got {
				delete(tc.expected[catx.SmesherID], catx.ID)
				if len(tc.expected[catx.SmesherID]) == 0 {
					delete(tc.expected, catx.SmesherID)
				}
			}
			require.Empty(t, tc.expected)
		})
	}
}

func TestGetByEpochAndNodeID(t *testing.T) {
	db := statesql.InMemory()

	sig1, err := signing.NewEdSigner()
	require.NoError(t, err)
	sig2, err := signing.NewEdSigner()
	require.NoError(t, err)

	atx1, _ := newAtx(t, sig1, withPublishEpoch(1))
	atx2, _ := newAtx(t, sig2, withPublishEpoch(2))

	for _, atx := range []*types.ActivationTx{atx1, atx2} {
		require.NoError(t, atxs.Add(db, atx, types.AtxBlob{}))
	}

	// Act & Assert

	got, err := atxs.GetByEpochAndNodeID(db, types.EpochID(1), sig1.NodeID())
	require.NoError(t, err)
	require.Equal(t, atx1.ID(), got)

	_, err = atxs.GetByEpochAndNodeID(db, types.EpochID(2), sig1.NodeID())
	require.ErrorIs(t, err, sql.ErrNotFound)

	_, err = atxs.GetByEpochAndNodeID(db, types.EpochID(1), sig2.NodeID())
	require.ErrorIs(t, err, sql.ErrNotFound)

	got, err = atxs.GetByEpochAndNodeID(db, types.EpochID(2), sig2.NodeID())
	require.NoError(t, err)
	require.Equal(t, atx2.ID(), got)
}

func TestGetLastIDByNodeID(t *testing.T) {
	db := statesql.InMemory()

	sig, err := signing.NewEdSigner()
	require.NoError(t, err)
	sig1, err := signing.NewEdSigner()
	require.NoError(t, err)
	sig2, err := signing.NewEdSigner()
	require.NoError(t, err)

	// Arrange
	atx1, _ := newAtx(t, sig1, withPublishEpoch(1))
	atx2, _ := newAtx(t, sig1, withPublishEpoch(2), withSequence(atx1.Sequence+1))
	atx3, _ := newAtx(t, sig2, withPublishEpoch(3))
	atx4, _ := newAtx(t, sig2, withPublishEpoch(4), withSequence(atx3.Sequence+1))

	for _, atx := range []*types.ActivationTx{atx1, atx2, atx3, atx4} {
		require.NoError(t, atxs.Add(db, atx, types.AtxBlob{}))
	}

	// Act & Assert

	id1, err := atxs.GetLastIDByNodeID(db, sig1.NodeID())
	require.NoError(t, err)
	require.EqualValues(t, atx2.ID(), id1)

	id2, err := atxs.GetLastIDByNodeID(db, sig2.NodeID())
	require.NoError(t, err)
	require.EqualValues(t, atx4.ID(), id2)

	_, err = atxs.GetLastIDByNodeID(db, sig.NodeID())
	require.ErrorIs(t, err, sql.ErrNotFound)
}

func TestGetIDByEpochAndNodeID(t *testing.T) {
	db := statesql.InMemory()

	sig1, err := signing.NewEdSigner()
	require.NoError(t, err)
	sig2, err := signing.NewEdSigner()
	require.NoError(t, err)

	e1 := types.EpochID(1)
	e2 := types.EpochID(2)
	e3 := types.EpochID(3)

	atx1, _ := newAtx(t, sig1, withPublishEpoch(e1))
	atx2, _ := newAtx(t, sig1, withPublishEpoch(e2))
	atx3, _ := newAtx(t, sig2, withPublishEpoch(e2))
	atx4, _ := newAtx(t, sig2, withPublishEpoch(e3))

	for _, atx := range []*types.ActivationTx{atx1, atx2, atx3, atx4} {
		require.NoError(t, atxs.Add(db, atx, types.AtxBlob{}))
	}

	l1n1, err := atxs.GetIDByEpochAndNodeID(db, e1, sig1.NodeID())
	require.NoError(t, err)
	require.EqualValues(t, atx1.ID(), l1n1)

	_, err = atxs.GetIDByEpochAndNodeID(db, e1, sig2.NodeID())
	require.ErrorIs(t, err, sql.ErrNotFound)

	l2n1, err := atxs.GetIDByEpochAndNodeID(db, e2, sig1.NodeID())
	require.NoError(t, err)
	require.EqualValues(t, atx2.ID(), l2n1)

	l2n2, err := atxs.GetIDByEpochAndNodeID(db, e2, sig2.NodeID())
	require.NoError(t, err)
	require.EqualValues(t, atx3.ID(), l2n2)

	_, err = atxs.GetIDByEpochAndNodeID(db, e3, sig1.NodeID())
	require.ErrorIs(t, err, sql.ErrNotFound)

	l3n2, err := atxs.GetIDByEpochAndNodeID(db, e3, sig2.NodeID())
	require.NoError(t, err)
	require.EqualValues(t, atx4.ID(), l3n2)
}

func TestGetIDsByEpoch(t *testing.T) {
	db := statesql.InMemory()
	ctx := context.Background()

	sig1, err := signing.NewEdSigner()
	require.NoError(t, err)
	sig2, err := signing.NewEdSigner()
	require.NoError(t, err)

	e1 := types.EpochID(1)
	e2 := types.EpochID(2)
	e3 := types.EpochID(3)

	atx1, _ := newAtx(t, sig1, withPublishEpoch(e1))
	atx2, _ := newAtx(t, sig1, withPublishEpoch(e2))
	atx3, _ := newAtx(t, sig2, withPublishEpoch(e2))
	atx4, _ := newAtx(t, sig2, withPublishEpoch(e3))

	for _, atx := range []*types.ActivationTx{atx1, atx2, atx3, atx4} {
		require.NoError(t, atxs.Add(db, atx, types.AtxBlob{}))
	}

	ids1, err := atxs.GetIDsByEpoch(ctx, db, e1)
	require.NoError(t, err)
	require.ElementsMatch(t, []types.ATXID{atx1.ID()}, ids1)

	ids2, err := atxs.GetIDsByEpoch(ctx, db, e2)
	require.NoError(t, err)
	require.Contains(t, ids2, atx2.ID())
	require.Contains(t, ids2, atx3.ID())

	ids3, err := atxs.GetIDsByEpoch(ctx, db, e3)
	require.NoError(t, err)
	require.ElementsMatch(t, []types.ATXID{atx4.ID()}, ids3)
}

func TestGetIDsByEpochCached(t *testing.T) {
	db := statesql.InMemory(sql.WithQueryCache(true))
	ctx := context.Background()

	sig1, err := signing.NewEdSigner()
	require.NoError(t, err)
	sig2, err := signing.NewEdSigner()
	require.NoError(t, err)

	e1 := types.EpochID(1)
	e2 := types.EpochID(2)
	e3 := types.EpochID(3)

	atx1, _ := newAtx(t, sig1, withPublishEpoch(e1))
	atx2, _ := newAtx(t, sig1, withPublishEpoch(e2))
	atx3, _ := newAtx(t, sig2, withPublishEpoch(e2))
	atx4, _ := newAtx(t, sig2, withPublishEpoch(e3))
	atx5, _ := newAtx(t, sig2, withPublishEpoch(e3))
	atx6, _ := newAtx(t, sig2, withPublishEpoch(e3))

	for _, atx := range []*types.ActivationTx{atx1, atx2, atx3, atx4} {
		require.NoError(t, atxs.Add(db, atx, types.AtxBlob{}))
		atxs.AtxAdded(db, atx)
	}

	// insert atx + insert blob for each ATX
	require.Equal(t, 8, db.QueryCount())

	for i := 0; i < 3; i++ {
		ids1, err := atxs.GetIDsByEpoch(ctx, db, e1)
		require.NoError(t, err)
		require.ElementsMatch(t, []types.ATXID{atx1.ID()}, ids1)
		require.Equal(t, 9, db.QueryCount())
	}

	for i := 0; i < 3; i++ {
		ids2, err := atxs.GetIDsByEpoch(ctx, db, e2)
		require.NoError(t, err)
		require.Contains(t, ids2, atx2.ID())
		require.Contains(t, ids2, atx3.ID())
		require.Equal(t, 10, db.QueryCount())
	}

	for i := 0; i < 3; i++ {
		ids3, err := atxs.GetIDsByEpoch(ctx, db, e3)
		require.NoError(t, err)
		require.ElementsMatch(t, []types.ATXID{atx4.ID()}, ids3)
		require.Equal(t, 11, db.QueryCount())
	}

<<<<<<< HEAD
	require.NoError(t, db.WithTx(context.Background(), func(tx sql.Transaction) error {
		atxs.Add(tx, atx5)
=======
	require.NoError(t, db.WithTx(context.Background(), func(tx *sql.Tx) error {
		atxs.Add(tx, atx5, types.AtxBlob{})
>>>>>>> 5dbae68c
		return nil
	}))
	atxs.AtxAdded(db, atx5)
	require.Equal(t, 13, db.QueryCount())

	ids3, err := atxs.GetIDsByEpoch(ctx, db, e3)
	require.NoError(t, err)
	require.ElementsMatch(t, []types.ATXID{atx4.ID(), atx5.ID()}, ids3)
	require.Equal(t, 13, db.QueryCount()) // not incremented after Add

<<<<<<< HEAD
	require.Error(t, db.WithTx(context.Background(), func(tx sql.Transaction) error {
		atxs.Add(tx, atx6)
=======
	require.Error(t, db.WithTx(context.Background(), func(tx *sql.Tx) error {
		atxs.Add(tx, atx6, types.AtxBlob{})
>>>>>>> 5dbae68c
		return errors.New("fail") // rollback
	}))

	// atx6 should not be in the cache
	ids4, err := atxs.GetIDsByEpoch(ctx, db, e3)
	require.NoError(t, err)
	require.ElementsMatch(t, []types.ATXID{atx4.ID(), atx5.ID()}, ids4)
	require.Equal(t, 16, db.QueryCount()) // not incremented after Add
}

func Test_IterateAtxsWithMalfeasance(t *testing.T) {
	db := statesql.InMemory()

	e1 := types.EpochID(1)
	m := make(map[types.ATXID]bool)
	for i := uint32(0); i < 20; i++ {
		sig, err := signing.NewEdSigner()
		require.NoError(t, err)
		atx, blob := newAtx(t, sig, withPublishEpoch(types.EpochID(i/4)))
		require.NoError(t, atxs.Add(db, atx, blob))
		malicious := (i % 2) == 0
		m[atx.ID()] = malicious
		if malicious {
			require.NoError(t, identities.SetMalicious(db, sig.NodeID(), []byte("bad"), time.Now()))
		}
	}

	n := 0
	err := atxs.IterateAtxsWithMalfeasance(db, e1, func(atx *types.ActivationTx, malicious bool) bool {
		require.Contains(t, m, atx.ID())
		require.Equal(t, m[atx.ID()], malicious)
		delete(m, atx.ID())
		n++
		return n < 2
	})
	require.NoError(t, err)
	require.Equal(t, 2, n)
	require.Len(t, m, 20-2)
}

func Test_IterateAtxIdsWithMalfeasance(t *testing.T) {
	db := statesql.InMemory()

	e1 := types.EpochID(1)
	m := make(map[types.ATXID]bool)
	for i := uint32(0); i < 20; i++ {
		sig, err := signing.NewEdSigner()
		require.NoError(t, err)
		atx, blob := newAtx(t, sig, withPublishEpoch(types.EpochID(i/4)))
		require.NoError(t, atxs.Add(db, atx, blob))
		malicious := (i % 2) == 0
		m[atx.ID()] = malicious
		if malicious {
			require.NoError(t, identities.SetMalicious(db, sig.NodeID(), []byte("bad"), time.Now()))
		}
	}

	n := 0
	err := atxs.IterateAtxIdsWithMalfeasance(db, e1, func(id types.ATXID, malicious bool) bool {
		require.Contains(t, m, id)
		require.Equal(t, m[id], malicious)
		delete(m, id)
		n++
		return n < 2
	})
	require.NoError(t, err)
	require.Equal(t, 2, n)
	require.Len(t, m, 20-2)
}

func TestVRFNonce(t *testing.T) {
	// Arrange
	db := statesql.InMemory()

	sig, err := signing.NewEdSigner()
	require.NoError(t, err)

	atx1, blob := newAtx(t, sig, withPublishEpoch(20), withNonce(333))
	require.NoError(t, atxs.Add(db, atx1, blob))

	atx2, blob := newAtx(t, sig, withPublishEpoch(50), withNonce(777), withPrevATXID(atx1.ID()))
	require.NoError(t, atxs.Add(db, atx2, blob))

	// Act & Assert

	// same epoch returns same nonce
	got, err := atxs.VRFNonce(db, sig.NodeID(), atx1.TargetEpoch())
	require.NoError(t, err)
	require.Equal(t, atx1.VRFNonce, got)

	got, err = atxs.VRFNonce(db, sig.NodeID(), atx2.TargetEpoch())
	require.NoError(t, err)
	require.Equal(t, atx2.VRFNonce, got)

	// later epoch returns newer nonce
	got, err = atxs.VRFNonce(db, sig.NodeID(), atx2.TargetEpoch()+10)
	require.NoError(t, err)
	require.Equal(t, atx2.VRFNonce, got)

	// before first epoch returns error
	_, err = atxs.VRFNonce(db, sig.NodeID(), atx1.TargetEpoch()-10)
	require.ErrorIs(t, err, sql.ErrNotFound)
}

func TestLoadBlob(t *testing.T) {
	db := statesql.InMemory()
	ctx := context.Background()

	sig, err := signing.NewEdSigner()
	require.NoError(t, err)
	atx1, blob := newAtx(t, sig, withPublishEpoch(1))
	require.NoError(t, atxs.Add(db, atx1, blob))

	var blob1 sql.Blob
	version, err := atxs.LoadBlob(ctx, db, atx1.ID().Bytes(), &blob1)
	require.NoError(t, err)
	require.Equal(t, types.AtxV1, version)

	require.Equal(t, blob.Blob, blob1.Bytes)

	blobSizes, err := atxs.GetBlobSizes(db, [][]byte{atx1.ID().Bytes()})
	require.NoError(t, err)
	require.Equal(t, []int{len(blob1.Bytes)}, blobSizes)

	var blob2 sql.Blob
	atx2, blob := newAtx(t, sig)
	blob.Blob = []byte("blob2 of different size")
	blob.Version = types.AtxV2

	require.NoError(t, atxs.Add(db, atx2, blob))
	version, err = atxs.LoadBlob(ctx, db, atx2.ID().Bytes(), &blob2)
	require.NoError(t, err)
	require.Equal(t, blob.Version, version)
	require.Equal(t, blob.Blob, blob2.Bytes)

	blobSizes, err = atxs.GetBlobSizes(db, [][]byte{
		atx1.ID().Bytes(),
		atx2.ID().Bytes(),
	})
	require.NoError(t, err)
	require.Equal(t, []int{len(blob1.Bytes), len(blob2.Bytes)}, blobSizes)
	require.NotEqual(t, len(blob1.Bytes), len(blob2.Bytes))

	noSuchID := types.RandomATXID()
	_, err = atxs.LoadBlob(ctx, db, noSuchID[:], &sql.Blob{})
	require.ErrorIs(t, err, sql.ErrNotFound)

	blobSizes, err = atxs.GetBlobSizes(db, [][]byte{
		atx1.ID().Bytes(),
		noSuchID.Bytes(),
		atx2.ID().Bytes(),
	})
	require.NoError(t, err)
	require.Equal(t, []int{len(blob1.Bytes), -1, len(blob2.Bytes)}, blobSizes)
}

func TestLoadBlob_DefaultsToV1(t *testing.T) {
	db := statesql.InMemory()

	sig, err := signing.NewEdSigner()
	require.NoError(t, err)
	atx, blob := newAtx(t, sig)
	blob.Version = 0

	require.NoError(t, atxs.Add(db, atx, blob))

	var b sql.Blob
	version, err := atxs.LoadBlob(context.Background(), db, atx.ID().Bytes(), &b)
	require.NoError(t, err)
	require.Equal(t, types.AtxV1, version)
	require.Equal(t, blob.Blob, b.Bytes)
}

func TestGetBlobCached(t *testing.T) {
	db := statesql.InMemory(sql.WithQueryCache(true))
	ctx := context.Background()

	sig, err := signing.NewEdSigner()
	require.NoError(t, err)
	atx, blob := newAtx(t, sig, withPublishEpoch(1))

	require.NoError(t, atxs.Add(db, atx, blob))
	require.Equal(t, 2, db.QueryCount()) // insert atx + blob

	for i := 0; i < 3; i++ {
		var b sql.Blob
		_, err := atxs.LoadBlob(ctx, db, atx.ID().Bytes(), &b)
		require.NoError(t, err)
		require.Equal(t, blob.Blob, b.Bytes)
		require.Equal(t, 3, db.QueryCount())
	}
}

// Test that we don't put in the cache a reference to the blob that was passed to LoadBlob.
// Each cache entry must use a unique slice for the blob.
func TestGetBlobCached_CacheEntriesAreDistinct(t *testing.T) {
	db := statesql.InMemory(sql.WithQueryCache(true))

	atx := types.ActivationTx{}
	atx.SetID(types.RandomATXID())
	blob := types.AtxBlob{Blob: []byte("original blob")}
	require.NoError(t, atxs.Add(db, &atx, blob))
	require.Equal(t, 2, db.QueryCount()) // insert atx + blob

	b := &sql.Blob{}
	_, err := atxs.LoadBlob(context.Background(), db, atx.ID().Bytes(), b)
	require.NoError(t, err)
	require.Equal(t, blob.Blob, b.Bytes)

	atx2 := types.ActivationTx{}
	atx2.SetID(types.RandomATXID())
	blob2 := types.AtxBlob{Blob: []byte("other blob")}
	require.Less(t, len(blob2.Blob), len(blob.Blob))
	require.NoError(t, atxs.Add(db, &atx2, blob2))

	// Loading atx2 doesn't overwrite the cached blob for atx1
	_, err = atxs.LoadBlob(context.Background(), db, atx2.ID().Bytes(), b)
	require.NoError(t, err)
	require.Equal(t, blob2.Blob, b.Bytes)

	_, err = atxs.LoadBlob(context.Background(), db, atx.ID().Bytes(), b)
	require.NoError(t, err)
	require.Equal(t, blob.Blob, b.Bytes)
}

// Test that the cached blob is not shared with the caller
// but copied into the provided blob.
func TestGetBlobCached_OverwriteSafety(t *testing.T) {
	db := statesql.InMemory(sql.WithQueryCache(true))
	atx := types.ActivationTx{}
	atx.SetID(types.RandomATXID())
	blob := types.AtxBlob{Blob: []byte("original blob")}
	require.NoError(t, atxs.Add(db, &atx, blob))
	require.Equal(t, 2, db.QueryCount()) // insert atx + blob

	var b sql.Blob // we will reuse the blob between queries
	_, err := atxs.LoadBlob(context.Background(), db, atx.ID().Bytes(), &b)
	require.NoError(t, err)
	require.Equal(t, blob.Blob, b.Bytes)
	b.Bytes[0] = 'X' // modify the blob
	_, err = atxs.LoadBlob(context.Background(), db, atx.ID().Bytes(), &b)
	require.NoError(t, err)
	require.Equal(t, blob.Blob, b.Bytes)
}

func TestCachedBlobEviction(t *testing.T) {
	db := statesql.InMemory(
		sql.WithQueryCache(true),
		sql.WithQueryCacheSizes(map[sql.QueryCacheKind]int{
			atxs.CacheKindATXBlob: 10,
		}))
	ctx := context.Background()

	sig, err := signing.NewEdSigner()
	require.NoError(t, err)
	addedATXs := make([]*types.ActivationTx, 11)
	blobs := make([][]byte, 11)
	var b sql.Blob
	for n := range addedATXs {
		atx, blob := newAtx(t, sig, withPublishEpoch(1))
		require.NoError(t, atxs.Add(db, atx, blob))
		addedATXs[n] = atx
		blobs[n] = blob.Blob
		_, err := atxs.LoadBlob(ctx, db, atx.ID().Bytes(), &b)
		require.NoError(t, err)
		require.Equal(t, blob.Blob, b.Bytes)
	}

	// insert atx + insert blob + load blob each time
	require.Equal(t, 33, db.QueryCount())

	// The ATXs except the first one stay in place
	for n, atx := range addedATXs[1:] {
		_, err := atxs.LoadBlob(ctx, db, atx.ID().Bytes(), &b)
		require.NoError(t, err)
		require.Equal(t, blobs[n+1], b.Bytes)
		require.Equal(t, 33, db.QueryCount())
	}

	// The first ATX is evicted. We check it after the loop to avoid additional evictions.
	_, err = atxs.LoadBlob(ctx, db, addedATXs[0].ID().Bytes(), &b)
	require.NoError(t, err)
	require.Equal(t, blobs[0], b.Bytes)
	require.Equal(t, 34, db.QueryCount())
}

func TestCheckpointATX(t *testing.T) {
	db := statesql.InMemory()
	ctx := context.Background()

	sig, err := signing.NewEdSigner()
	require.NoError(t, err)
	atx, _ := newAtx(t, sig, withPublishEpoch(3), withSequence(4))
	catx := &atxs.CheckpointAtx{
		ID:             atx.ID(),
		Epoch:          atx.PublishEpoch,
		CommitmentATX:  types.ATXID{1, 2, 3},
		VRFNonce:       types.VRFPostIndex(119),
		NumUnits:       atx.NumUnits,
		BaseTickHeight: 1000,
		TickCount:      atx.TickCount + 1,
		SmesherID:      sig.NodeID(),
		Sequence:       atx.Sequence + 1,
		Coinbase:       types.Address{3, 2, 1},
	}
	require.NoError(t, atxs.AddCheckpointed(db, catx))
	got, err := atxs.Get(db, catx.ID)
	require.NoError(t, err)
	require.Equal(t, catx.ID, got.ID())
	require.Equal(t, catx.Epoch, got.PublishEpoch)
	require.Equal(t, catx.NumUnits, got.NumUnits)
	require.Equal(t, catx.BaseTickHeight, got.BaseTickHeight)
	require.Equal(t, catx.TickCount, got.TickCount)
	require.Equal(t, catx.SmesherID, got.SmesherID)
	require.Equal(t, catx.Sequence, got.Sequence)
	require.Equal(t, catx.Coinbase, got.Coinbase)
	require.True(t, got.Received().IsZero(), got.Received())
	require.True(t, got.Golden())

	gotcommit, err := atxs.CommitmentATX(db, sig.NodeID())
	require.NoError(t, err)
	require.Equal(t, catx.CommitmentATX, gotcommit)
	gotvrf, err := atxs.VRFNonce(db, sig.NodeID(), atx.TargetEpoch())
	require.NoError(t, err)
	require.Equal(t, catx.VRFNonce, gotvrf)

	// checkpoint atx does not have actual atx data
	var blob sql.Blob
	_, err = atxs.LoadBlob(ctx, db, catx.ID.Bytes(), &blob)
	require.NoError(t, err)
	require.Empty(t, blob.Bytes)
}

func TestAdd(t *testing.T) {
	db := statesql.InMemory()

	nonExistingATXID := types.ATXID(types.CalcHash32([]byte("0")))
	_, err := atxs.Get(db, nonExistingATXID)
	require.ErrorIs(t, err, sql.ErrNotFound)

	sig, err := signing.NewEdSigner()
	require.NoError(t, err)
	atx, blob := newAtx(t, sig, withPublishEpoch(1))

	require.NoError(t, atxs.Add(db, atx, blob))
	require.ErrorIs(t, atxs.Add(db, atx, blob), sql.ErrObjectExists)

	got, err := atxs.Get(db, atx.ID())
	require.NoError(t, err)
	require.Equal(t, atx, got)
}

type createAtxOpt func(*types.ActivationTx)

func withPublishEpoch(epoch types.EpochID) createAtxOpt {
	return func(atx *types.ActivationTx) {
		atx.PublishEpoch = epoch
	}
}

func withSequence(seq uint64) createAtxOpt {
	return func(atx *types.ActivationTx) {
		atx.Sequence = seq
	}
}

func withNonce(nonce types.VRFPostIndex) createAtxOpt {
	return func(atx *types.ActivationTx) {
		atx.VRFNonce = nonce
	}
}

func withPrevATXID(id types.ATXID) createAtxOpt {
	return func(atx *types.ActivationTx) {
		atx.PrevATXID = id
	}
}

func withCoinbase(addr types.Address) createAtxOpt {
	return func(atx *types.ActivationTx) {
		atx.Coinbase = addr
	}
}

func newAtx(t testing.TB, signer *signing.EdSigner, opts ...createAtxOpt) (*types.ActivationTx, types.AtxBlob) {
	nonce := uint64(123)
	watx := &wire.ActivationTxV1{
		InnerActivationTxV1: wire.InnerActivationTxV1{
			NIPostChallengeV1: wire.NIPostChallengeV1{
				PrevATXID: types.RandomATXID(),
			},
			NumUnits: 2,
			VRFNonce: &nonce,
		},
	}
	watx.Sign(signer)

	atx := fixture.ToAtx(t, watx)
	for _, opt := range opts {
		opt(atx)
	}
	return atx, watx.Blob()
}

type header struct {
	coinbase    types.Address
	base, count uint64
	epoch       types.EpochID
	malicious   bool
	filteredOut bool
}

func createAtx(tb testing.TB, db sql.StateDatabase, hdr header) (types.ATXID, *signing.EdSigner) {
	sig, err := signing.NewEdSigner()
	require.NoError(tb, err)

	full := &types.ActivationTx{
		PublishEpoch:   hdr.epoch,
		Coinbase:       hdr.coinbase,
		NumUnits:       2,
		BaseTickHeight: hdr.base,
		TickCount:      hdr.count,
		SmesherID:      sig.NodeID(),
	}
	full.SetReceived(time.Now())
	full.SetID(types.RandomATXID())

	require.NoError(tb, atxs.Add(db, full, types.AtxBlob{}))
	if hdr.malicious {
		require.NoError(tb, identities.SetMalicious(db, sig.NodeID(), []byte("bad"), time.Now()))
	}

	return full.ID(), sig
}

func TestGetIDWithMaxHeight(t *testing.T) {
	for _, tc := range []struct {
		desc   string
		atxs   []header
		pref   int
		expect int
	}{
		{
			desc: "not found",
		},
		{
			desc: "by epoch",
			atxs: []header{
				{coinbase: types.Address{1}, base: 1, count: 1, epoch: 1},
				{coinbase: types.Address{2}, base: 1, count: 2, epoch: 2},
			},
			expect: 1,
			pref:   -1,
		},
		{
			desc: "highest in prev epoch",
			atxs: []header{
				{coinbase: types.Address{1}, base: 1, count: 3, epoch: 1}, // too old
				{coinbase: types.Address{2}, base: 1, count: 2, epoch: 2},
				{coinbase: types.Address{3}, base: 1, count: 1, epoch: 3},
			},
			pref:   -1,
			expect: 1,
		},
		{
			desc: "prefer later epoch",
			atxs: []header{
				{coinbase: types.Address{1}, base: 1, count: 2, epoch: 1},
				{coinbase: types.Address{2}, base: 1, count: 2, epoch: 2},
			},
			pref:   -1,
			expect: 1,
		},
		{
			desc: "prefer node id",
			atxs: []header{
				{coinbase: types.Address{1}, base: 1, count: 2, epoch: 1},
				{coinbase: types.Address{2}, base: 1, count: 2, epoch: 1},
				{coinbase: types.Address{3}, base: 1, count: 2, epoch: 2},
			},
			pref:   1,
			expect: 1,
		},
		{
			desc: "skip malicious id",
			atxs: []header{
				{coinbase: types.Address{1}, base: 1, count: 2, epoch: 1, malicious: true},
				{coinbase: types.Address{2}, base: 1, count: 2, epoch: 1, malicious: true},
				{coinbase: types.Address{3}, base: 1, count: 1, epoch: 2},
			},
			pref:   1,
			expect: 2,
		},
		{
			desc: "skip malicious id not found",
			atxs: []header{
				{coinbase: types.Address{1}, base: 1, count: 2, epoch: 1, malicious: true},
				{coinbase: types.Address{2}, base: 1, count: 2, epoch: 1, malicious: true},
				{coinbase: types.Address{3}, base: 1, count: 2, epoch: 2, malicious: true},
			},
			pref:   1,
			expect: -1,
		},
		{
			desc: "by tick height",
			atxs: []header{
				{coinbase: types.Address{1}, base: 1, count: 2, epoch: 1},
				{coinbase: types.Address{2}, base: 1, count: 1, epoch: 1},
			},
			pref:   -1,
			expect: 0,
		},
		{
			desc: "by filter",
			atxs: []header{
				{coinbase: types.Address{1}, base: 1, count: 30, epoch: 3, filteredOut: true},
				{coinbase: types.Address{2}, base: 1, count: 20, epoch: 3, filteredOut: true},
				{coinbase: types.Address{3}, base: 1, count: 10, epoch: 2, filteredOut: true},
				{coinbase: types.Address{4}, base: 1, count: 1, epoch: 2},
				{coinbase: types.Address{5}, base: 1, count: 100, epoch: 1},
			},
			pref:   -1,
			expect: 3,
		},
	} {
		t.Run(tc.desc, func(t *testing.T) {
			db := statesql.InMemory()
			var sigs []*signing.EdSigner
			var ids []types.ATXID
			filtered := make(map[types.ATXID]struct{})

			for _, atx := range tc.atxs {
				id, sig := createAtx(t, db, atx)
				ids = append(ids, id)
				sigs = append(sigs, sig)
				if atx.filteredOut {
					filtered[id] = struct{}{}
				}
			}
			var pref types.NodeID
			if tc.pref > 0 {
				pref = sigs[tc.pref].NodeID()
			}
			rst, err := atxs.GetIDWithMaxHeight(db, pref, func(id types.ATXID) bool {
				_, ok := filtered[id]
				return !ok
			})
			if len(tc.atxs) == 0 || tc.expect < 0 {
				require.ErrorIs(t, err, sql.ErrNotFound)
			} else {
				require.Equal(t, ids[tc.expect], rst)
			}
		})
	}
}

func TestLatest(t *testing.T) {
	for _, tc := range []struct {
		desc   string
		epochs []uint32
		expect uint32
	}{
		{"empty", nil, 0},
		{"in order", []uint32{1, 2, 3, 4}, 4},
		{"out of order", []uint32{3, 4, 1, 2}, 4},
	} {
		t.Run(tc.desc, func(t *testing.T) {
			db := statesql.InMemory()
			for i, epoch := range tc.epochs {
				full := &types.ActivationTx{
					PublishEpoch: types.EpochID(epoch),
					NumUnits:     1,
					TickCount:    1,
				}
				full.SetReceived(time.Now())
				full.SetID(types.ATXID{byte(i)})
				require.NoError(t, atxs.Add(db, full, types.AtxBlob{}))
			}
			latest, err := atxs.LatestEpoch(db)
			require.NoError(t, err)
			require.EqualValues(t, tc.expect, latest)
		})
	}
}

func Test_PrevATXCollisions(t *testing.T) {
	db := statesql.InMemory()
	sig, err := signing.NewEdSigner()
	require.NoError(t, err)

	// create two ATXs with the same PrevATXID
	prevATXID := types.RandomATXID()

	atx1, blob1 := newAtx(t, sig, withPublishEpoch(1), withPrevATXID(prevATXID))
	atx2, blob2 := newAtx(t, sig, withPublishEpoch(2), withPrevATXID(prevATXID))

	require.NoError(t, atxs.Add(db, atx1, blob1))
	require.NoError(t, atxs.Add(db, atx2, blob2))

	// verify that the ATXs were added
	got1, err := atxs.Get(db, atx1.ID())
	require.NoError(t, err)
	require.Equal(t, atx1, got1)

	got2, err := atxs.Get(db, atx2.ID())
	require.NoError(t, err)
	require.Equal(t, atx2, got2)

	// add 10 valid ATXs by 10 other smeshers
	for i := 2; i < 6; i++ {
		otherSig, err := signing.NewEdSigner()
		require.NoError(t, err)

		atx, blob := newAtx(t, otherSig, withPublishEpoch(types.EpochID(i)))
		require.NoError(t, atxs.Add(db, atx, blob))

		atx2, blob2 := newAtx(t, otherSig,
			withPublishEpoch(types.EpochID(i+1)),
			withPrevATXID(atx.ID()),
		)
		require.NoError(t, atxs.Add(db, atx2, blob2))
	}

	// get the collisions
	got, err := atxs.PrevATXCollisions(db)
	require.NoError(t, err)
	require.Len(t, got, 1)

	require.Equal(t, sig.NodeID(), got[0].NodeID1)
	require.Equal(t, sig.NodeID(), got[0].NodeID2)
	require.ElementsMatch(t, []types.ATXID{atx1.ID(), atx2.ID()}, []types.ATXID{got[0].ATX1, got[0].ATX2})
}

func TestCoinbase(t *testing.T) {
	t.Parallel()
	t.Run("not found", func(t *testing.T) {
		t.Parallel()
		db := statesql.InMemory()
		_, err := atxs.Coinbase(db, types.NodeID{})
		require.ErrorIs(t, err, sql.ErrNotFound)
	})
	t.Run("found", func(t *testing.T) {
		t.Parallel()
		db := statesql.InMemory()
		sig, err := signing.NewEdSigner()
		require.NoError(t, err)
		atx, blob := newAtx(t, sig, withCoinbase(types.Address{1, 2, 3}))
		require.NoError(t, atxs.Add(db, atx, blob))
		cb, err := atxs.Coinbase(db, sig.NodeID())
		require.NoError(t, err)
		require.Equal(t, atx.Coinbase, cb)
	})
	t.Run("picks last", func(t *testing.T) {
		t.Parallel()
		db := statesql.InMemory()
		sig, err := signing.NewEdSigner()
		require.NoError(t, err)
		atx1, blob1 := newAtx(t, sig, withPublishEpoch(1), withCoinbase(types.Address{1, 2, 3}))
		atx2, blob2 := newAtx(t, sig, withPublishEpoch(2), withCoinbase(types.Address{4, 5, 6}))
		require.NoError(t, atxs.Add(db, atx1, blob1))
		require.NoError(t, atxs.Add(db, atx2, blob2))
		cb, err := atxs.Coinbase(db, sig.NodeID())
		require.NoError(t, err)
		require.Equal(t, atx2.Coinbase, cb)
	})
}

func TestUnits(t *testing.T) {
	t.Parallel()
	t.Run("ATX not found", func(t *testing.T) {
		t.Parallel()
		db := statesql.InMemory()
		_, err := atxs.Units(db, types.RandomATXID(), types.RandomNodeID())
		require.ErrorIs(t, err, sql.ErrNotFound)
	})
	t.Run("smesher has no units in ATX", func(t *testing.T) {
		t.Parallel()
		db := statesql.InMemory()
		atxID := types.RandomATXID()
		require.NoError(t, atxs.SetUnits(db, atxID, types.RandomNodeID(), 10))
		_, err := atxs.Units(db, atxID, types.RandomNodeID())
		require.ErrorIs(t, err, sql.ErrNotFound)
	})
	t.Run("returns units for given smesher in given ATX", func(t *testing.T) {
		t.Parallel()
		db := statesql.InMemory()
		atxID := types.RandomATXID()
		units := map[types.NodeID]uint32{
			{1, 2, 3}: 10,
			{4, 5, 6}: 20,
		}
		for id, units := range units {
			require.NoError(t, atxs.SetUnits(db, atxID, id, units))
		}

		nodeID := types.NodeID{1, 2, 3}
		got, err := atxs.Units(db, atxID, nodeID)
		require.NoError(t, err)
		require.Equal(t, units[nodeID], got)

		nodeID = types.NodeID{4, 5, 6}
		got, err = atxs.Units(db, atxID, nodeID)
		require.NoError(t, err)
		require.Equal(t, units[nodeID], got)
	})
}<|MERGE_RESOLUTION|>--- conflicted
+++ resolved
@@ -429,13 +429,8 @@
 		require.Equal(t, 11, db.QueryCount())
 	}
 
-<<<<<<< HEAD
 	require.NoError(t, db.WithTx(context.Background(), func(tx sql.Transaction) error {
-		atxs.Add(tx, atx5)
-=======
-	require.NoError(t, db.WithTx(context.Background(), func(tx *sql.Tx) error {
 		atxs.Add(tx, atx5, types.AtxBlob{})
->>>>>>> 5dbae68c
 		return nil
 	}))
 	atxs.AtxAdded(db, atx5)
@@ -446,13 +441,8 @@
 	require.ElementsMatch(t, []types.ATXID{atx4.ID(), atx5.ID()}, ids3)
 	require.Equal(t, 13, db.QueryCount()) // not incremented after Add
 
-<<<<<<< HEAD
 	require.Error(t, db.WithTx(context.Background(), func(tx sql.Transaction) error {
-		atxs.Add(tx, atx6)
-=======
-	require.Error(t, db.WithTx(context.Background(), func(tx *sql.Tx) error {
 		atxs.Add(tx, atx6, types.AtxBlob{})
->>>>>>> 5dbae68c
 		return errors.New("fail") // rollback
 	}))
 
