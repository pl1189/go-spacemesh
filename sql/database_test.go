--- conflicted
+++ resolved
@@ -190,36 +190,30 @@
 	// in-place.
 	migration1 := NewMockMigration(ctrl)
 	migration1.EXPECT().Order().Return(1).AnyTimes()
-<<<<<<< HEAD
-	migration1.EXPECT().Apply(gomock.Any()).DoAndReturn(func(db Executor) error {
-		require.NotContains(t, execSQL(t, db, "PRAGMA database_list", 2), "_migrate")
-		require.Equal(t, "wal", execSQL(t, db, "PRAGMA journal_mode", 0))
-		require.Equal(t, "1", execSQL(t, db, "PRAGMA synchronous", 0)) // NORMAL
-		execSQL(t, db, "create table foo(x int)", -1)
-		return nil
-	}).Times(1)
-
-	migration2 := NewMockMigration(ctrl)
-	migration2.EXPECT().Order().Return(2).AnyTimes()
-	migration2.EXPECT().Apply(gomock.Any()).DoAndReturn(func(db Executor) error {
-		// We must be operating on a temp database.
-		require.Contains(t, execSQL(t, db, "PRAGMA database_list", 2), "_migrate")
-		// Journaling is off for the temp database as it is deleted in case
-		// of migration failure.
-		require.Equal(t, "off", execSQL(t, db, "PRAGMA journal_mode", 0))
-		// Synchronous is off for the temp database as it is deleted in case
-		// of migration failure.
-		require.Equal(t, "0", execSQL(t, db, "PRAGMA synchronous", 0)) // OFF
-		execSQL(t, db, "create table bar(y int)", -1)
-		return nil
-	}).Times(1)
-=======
-	migration1.EXPECT().Apply(gomock.Any(), gomock.Any()).Return(nil).Times(1)
-
-	migration2 := NewMockMigration(ctrl)
-	migration2.EXPECT().Order().Return(2).AnyTimes()
-	migration2.EXPECT().Apply(gomock.Any(), gomock.Any()).Return(nil).Times(1)
->>>>>>> 22847dfd
+	migration1.EXPECT().Apply(gomock.Any(), gomock.Any()).
+		DoAndReturn(func(db Executor, logger *zap.Logger) error {
+			require.NotContains(t, execSQL(t, db, "PRAGMA database_list", 2), "_migrate")
+			require.Equal(t, "wal", execSQL(t, db, "PRAGMA journal_mode", 0))
+			require.Equal(t, "1", execSQL(t, db, "PRAGMA synchronous", 0)) // NORMAL
+			execSQL(t, db, "create table foo(x int)", -1)
+			return nil
+		}).Times(1)
+
+	migration2 := NewMockMigration(ctrl)
+	migration2.EXPECT().Order().Return(2).AnyTimes()
+	migration2.EXPECT().Apply(gomock.Any(), gomock.Any()).
+		DoAndReturn(func(db Executor, logger *zap.Logger) error {
+			// We must be operating on a temp database.
+			require.Contains(t, execSQL(t, db, "PRAGMA database_list", 2), "_migrate")
+			// Journaling is off for the temp database as it is deleted in case
+			// of migration failure.
+			require.Equal(t, "off", execSQL(t, db, "PRAGMA journal_mode", 0))
+			// Synchronous is off for the temp database as it is deleted in case
+			// of migration failure.
+			require.Equal(t, "0", execSQL(t, db, "PRAGMA synchronous", 0)) // OFF
+			execSQL(t, db, "create table bar(y int)", -1)
+			return nil
+		}).Times(1)
 
 	dbFile := filepath.Join(dir, "test.sql")
 	db, err := Open("file:"+dbFile,
@@ -271,13 +265,14 @@
 	migration2 := NewMockMigration(ctrl)
 	migration2.EXPECT().Name().Return("0002_test.sql").AnyTimes()
 	migration2.EXPECT().Order().Return(2).AnyTimes()
-	migration2.EXPECT().Apply(gomock.Any()).DoAndReturn(func(db Executor) error {
-		if fail {
-			return errors.New("migration failed")
-		}
-		execSQL(t, db, "create table bar(y int)", -1)
-		return nil
-	}).Times(2)
+	migration2.EXPECT().Apply(gomock.Any(), gomock.Any()).
+		DoAndReturn(func(db Executor, logger *zap.Logger) error {
+			if fail {
+				return errors.New("migration failed")
+			}
+			execSQL(t, db, "create table bar(y int)", -1)
+			return nil
+		}).Times(2)
 
 	dbFile := filepath.Join(dir, "test.sql")
 	db, err := Open("file:"+dbFile,
@@ -331,7 +326,9 @@
 	*sqlMigration
 }
 
-func (m *faultyMigration) Apply(db Executor) error {
+var _ Migration = &faultyMigration{}
+
+func (m *faultyMigration) Apply(db Executor, logger *zap.Logger) error {
 	if m.interceptVacuumInto {
 		db.(Database).Intercept("crashOnVacuum", func(query string) error {
 			if strings.Contains(strings.ToLower(query), "vacuum into") {
@@ -343,7 +340,7 @@
 	if m.panic {
 		panic("simulated crash")
 	}
-	return m.sqlMigration.Apply(db)
+	return m.sqlMigration.Apply(db, logger)
 }
 
 func TestDropIncompleteMigration(t *testing.T) {
