--- conflicted
+++ resolved
@@ -110,7 +110,7 @@
 		WithDatabaseSchema(&Schema{
 			Migrations: MigrationList{migration1, migration2},
 		}),
-		WithIgnoreSchemaDrift(),
+		WithNoCheckSchemaDrift(),
 	)
 	require.ErrorContains(t, err, "migration 2 failed")
 }
@@ -224,10 +224,6 @@
 			Migrations: MigrationList{migration1},
 		}),
 		WithForceMigrations(true),
-<<<<<<< HEAD
-=======
-		WithNoCheckSchemaDrift(),
->>>>>>> 2e7e150d
 	)
 	require.NoError(t, err)
 	execSQL(t, db, "select * from foo", -1) // ensure table exists
@@ -242,10 +238,6 @@
 			Migrations: MigrationList{migration1, migration2},
 		}),
 		WithVacuumState(2),
-<<<<<<< HEAD
-=======
-		WithNoCheckSchemaDrift(),
->>>>>>> 2e7e150d
 	)
 	require.NoError(t, err)
 	execSQL(t, db, "select * from foo, bar", -1)
@@ -483,7 +475,7 @@
 }
 
 func TestDBClosed(t *testing.T) {
-	db := InMemory(WithLogger(zaptest.NewLogger(t)), WithIgnoreSchemaDrift())
+	db := InMemory(WithLogger(zaptest.NewLogger(t)), WithNoCheckSchemaDrift())
 	require.NoError(t, db.Close())
 	_, err := db.Exec("select 1", nil, nil)
 	require.ErrorIs(t, err, ErrClosed)
