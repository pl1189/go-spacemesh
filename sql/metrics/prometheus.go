--- conflicted
+++ resolved
@@ -35,13 +35,8 @@
 // NewDBMetricsCollector creates new DBMetricsCollector.
 func NewDBMetricsCollector(
 	ctx context.Context,
-<<<<<<< HEAD
 	db sql.StateDatabase,
-	logger log.Logger,
-=======
-	db *sql.Database,
 	logger *zap.Logger,
->>>>>>> f8354c52
 	checkInterval time.Duration,
 ) *DBMetricsCollector {
 	ctx, cancel := context.WithCancel(ctx)
