package sync

import (
	"errors"
	"fmt"
	"github.com/google/uuid"
	"github.com/spacemeshos/go-spacemesh/database"
	"github.com/spacemeshos/go-spacemesh/log"
	"github.com/spacemeshos/go-spacemesh/mesh"
	"github.com/spacemeshos/go-spacemesh/p2p"
	"github.com/spacemeshos/go-spacemesh/p2p/server"
	"github.com/spacemeshos/go-spacemesh/p2p/service"
	"github.com/stretchr/testify/assert"
	"github.com/stretchr/testify/suite"
	"sync/atomic"
	"testing"
	"time"
)

var conf = Configuration{2, 15 * time.Second, 3, 300, 7000 * time.Millisecond}

<<<<<<< HEAD
func SyncFactory(t testing.TB, bootNodes int, networkSize int, randomConnections int, config Configuration, name string) (syncs []*Syncer) {

	fmt.Println("===============================================================================================")
	fmt.Println("Running Integration test with these parameters : ", bootNodes, " ", networkSize, " ", randomConnections)

	nodes := make([]*Syncer, 0, bootNodes)
	i := 1
	beforeHook := func(net server.Service) {
		newname := fmt.Sprintf("%s_%d", name, i)
		l := log.New(newname, "", "")
		sync := NewSync(net, getMesh(newname), BlockValidatorMock{}, config, l)
		fmt.Println("create sync obj number ", i, " ", newname)
		nodes = append(nodes, sync)
		i++
	}
	net := p2p.NewP2PSwarm(beforeHook, nil)
	net.Start(t, bootNodes, networkSize, randomConnections)
	return nodes
}

=======
>>>>>>> 0cbc349f
func SyncMockFactory(number int, conf Configuration, name string) (syncs []*Syncer, p2ps []*service.Node) {
	nodes := make([]*Syncer, 0, number)
	p2ps = make([]*service.Node, 0, number)
	sim := service.NewSimulator()
	for i := 0; i < number; i++ {
		net := sim.NewNode()
		l := log.New("sync", "", "")
		sync := NewSync(net, getMesh(name+"_"+time.Now().String()), BlockValidatorMock{}, conf, l)
		nodes = append(nodes, sync)
		p2ps = append(p2ps, net)
	}
	return nodes, p2ps
}

type BlockValidatorMock struct {
}

func (BlockValidatorMock) ValidateBlock(block *mesh.Block) bool {
	fmt.Println("validate block ", block.ID(), " ", block)
	return true
}

func getMesh(id string) mesh.Mesh {
	bdb := database.NewLevelDbStore("blocks_test_"+id, nil, nil)
	ldb := database.NewLevelDbStore("layers_test_"+id, nil, nil)
	cv := database.NewLevelDbStore("contextually_valid_test_"+id, nil, nil)
	layers := mesh.NewMesh(ldb, bdb, cv, log.New(id, "", ""))
	return layers
}

func TestSyncer_Start(t *testing.T) {
	syncs, _ := SyncMockFactory(2, conf, "TestSyncer_Start_")
	sync := syncs[0]
	defer sync.Close()
	sync.SetLatestKnownLayer(5)
	fmt.Println(sync.IsSynced())
	sync.Start()
	timeout := time.After(10 * time.Second)
	for {
		select {
		// Got a timeout! fail with a timeout error
		case <-timeout:
			t.Error("timed out ")
			return
		default:
			if atomic.LoadUint32(&sync.startLock) == 1 {
				return
			}
		}
	}
}

func TestSyncer_Close(t *testing.T) {
	syncs, _ := SyncMockFactory(2, conf, "TestSyncer_Close_")
	sync := syncs[0]
	sync.Start()
	sync.Close()
	s := sync
	_, ok := <-s.forceSync
	assert.True(t, !ok, "channel 'forceSync' still open")
	_, ok = <-s.exit
	assert.True(t, !ok, "channel 'exit' still open")
}

func TestSyncProtocol_BlockRequest(t *testing.T) {
	syncs, nodes := SyncMockFactory(2, conf, "TestSyncProtocol_BlockRequest_")
	syncObj := syncs[0]
	syncObj2 := syncs[1]
	defer syncObj.Close()
	lid := mesh.LayerID(1)
	block := mesh.NewExistingBlock(mesh.BlockID(uuid.New().ID()), lid, []byte("data data data"))
	syncObj.AddLayer(mesh.NewExistingLayer(lid, []*mesh.Block{block}))
	ch, err := sendBlockRequest(syncObj2.MessageServer, nodes[0].Node.PublicKey(), block.ID(), syncObj.Log)
	a := <-ch
	assert.NoError(t, err, "Should not return error")
	assert.Equal(t, a.ID(), block.ID(), "wrong block")
}

func TestSyncProtocol_LayerHashRequest(t *testing.T) {
	syncs, nodes := SyncMockFactory(2, conf, "TestSyncProtocol_LayerHashRequest_")
	syncObj1 := syncs[0]
	defer syncObj1.Close()
	syncObj2 := syncs[1]
	defer syncObj2.Close()
	lid := mesh.LayerID(1)

	syncObj1.AddLayer(mesh.NewExistingLayer(lid, make([]*mesh.Block, 0, 10)))
	ch := make(chan peerHashPair)
	_, err := syncObj2.sendLayerHashRequest(nodes[0].Node.PublicKey(), lid, ch)
	hash := <-ch
	assert.NoError(t, err, "Should not return error")
	assert.Equal(t, "some hash representing the layer", string(hash.hash), "wrong block")
}

func TestSyncProtocol_LayerIdsRequest(t *testing.T) {
	syncs, nodes := SyncMockFactory(2, conf, "TestSyncProtocol_LayerIdsRequest_")
	syncObj := syncs[0]
	defer syncObj.Close()
	syncObj1 := syncs[1]
	defer syncObj1.Close()
	lid := mesh.LayerID(1)
	layer := mesh.NewExistingLayer(lid, make([]*mesh.Block, 0, 10))
	layer.AddBlock(mesh.NewExistingBlock(mesh.BlockID(123), lid, nil))
	layer.AddBlock(mesh.NewExistingBlock(mesh.BlockID(132), lid, nil))
	layer.AddBlock(mesh.NewExistingBlock(mesh.BlockID(111), lid, nil))
	layer.AddBlock(mesh.NewExistingBlock(mesh.BlockID(222), lid, nil))
	syncObj1.AddLayer(layer)
	ch := make(chan []uint32)
	_, err := syncObj.sendLayerIDsRequest(nodes[1].Node.PublicKey(), lid, ch)
	ids := <-ch
	assert.NoError(t, err, "Should not return error")
	assert.Equal(t, len(layer.Blocks()), len(ids), "wrong block")

	for _, a := range layer.Blocks() {
		found := false
		for _, id := range ids {
			if a.ID() == mesh.BlockID(id) {
				found = true
				break
			}
		}
		if !found {
			t.Error(errors.New("id list did not match"))
		}
	}
}

func TestSyncProtocol_FetchBlocks(t *testing.T) {
	syncs, nodes := SyncMockFactory(2, conf, "TestSyncProtocol_LayerIdsRequest_")
	syncObj1 := syncs[0]
	defer syncObj1.Close()
	syncObj2 := syncs[1]
	defer syncObj2.Close()
	n1 := nodes[0]

	block1 := mesh.NewExistingBlock(mesh.BlockID(123), 0, nil)
	block2 := mesh.NewExistingBlock(mesh.BlockID(321), 1, nil)
	block3 := mesh.NewExistingBlock(mesh.BlockID(222), 2, nil)

	syncObj1.AddLayer(mesh.NewExistingLayer(0, []*mesh.Block{block1}))
	syncObj1.AddLayer(mesh.NewExistingLayer(1, []*mesh.Block{block2}))
	syncObj1.AddLayer(mesh.NewExistingLayer(2, []*mesh.Block{block3}))

	ch := make(chan peerHashPair)
	_, err := syncObj2.sendLayerHashRequest(n1.PublicKey(), 0, ch)
	hash := <-ch
	assert.NoError(t, err, "Should not return error")
	assert.Equal(t, "some hash representing the layer", string(hash.hash), "wrong block")

	ch2, err2 := sendBlockRequest(syncObj2.MessageServer, n1.PublicKey(), block1.ID(), syncObj2.Log)
	assert.NoError(t, err2, "Should not return error")
	msg2 := <-ch2
	assert.Equal(t, msg2.ID(), block1.ID(), "wrong block")

	_, err = syncObj2.sendLayerHashRequest(n1.PublicKey(), 1, ch)
	assert.NoError(t, err, "Should not return error")
	assert.Equal(t, "some hash representing the layer", string(hash.hash), "wrong block")

	ch2, err2 = sendBlockRequest(syncObj2.MessageServer, n1.PublicKey(), block2.ID(), syncObj2.Log)
	assert.NoError(t, err2, "Should not return error")
	msg2 = <-ch2
	assert.Equal(t, msg2.ID(), block2.ID(), "wrong block")

	_, err = syncObj2.sendLayerHashRequest(n1.PublicKey(), 2, ch)
	assert.NoError(t, err, "Should not return error")
	assert.Equal(t, "some hash representing the layer", string(hash.hash), "wrong block")

	ch2, err2 = sendBlockRequest(syncObj2.MessageServer, n1.PublicKey(), block3.ID(), syncObj2.Log)
	assert.NoError(t, err2, "Should not return error")
	msg2 = <-ch2
	assert.Equal(t, msg2.ID(), block3.ID(), "wrong block")

}

func TestSyncProtocol_SyncTwoNodes(t *testing.T) {

	syncs, nodes := SyncMockFactory(2, conf, "TestSyncer_Start_")
	pm1 := getPeersMock([]Peer{nodes[1].PublicKey()})
	pm2 := getPeersMock([]Peer{nodes[0].PublicKey()})
	syncObj1 := syncs[0]
	syncObj1.Peers = pm1 //override peers with mock
	defer syncObj1.Close()
	syncObj2 := syncs[1]
	syncObj2.Peers = pm2 //override peers with mock
	defer syncObj2.Close()

	block1 := mesh.NewExistingBlock(mesh.BlockID(111), 0, nil)
	block2 := mesh.NewExistingBlock(mesh.BlockID(222), 0, nil)
	block3 := mesh.NewExistingBlock(mesh.BlockID(333), 1, nil)
	block4 := mesh.NewExistingBlock(mesh.BlockID(444), 1, nil)
	block5 := mesh.NewExistingBlock(mesh.BlockID(555), 2, nil)
	block6 := mesh.NewExistingBlock(mesh.BlockID(666), 2, nil)
	block7 := mesh.NewExistingBlock(mesh.BlockID(777), 3, nil)
	block8 := mesh.NewExistingBlock(mesh.BlockID(888), 3, nil)
	block9 := mesh.NewExistingBlock(mesh.BlockID(999), 4, nil)
	block10 := mesh.NewExistingBlock(mesh.BlockID(101), 4, nil)
	syncObj1.AddLayer(mesh.NewExistingLayer(0, []*mesh.Block{block1, block2}))
	syncObj1.AddLayer(mesh.NewExistingLayer(1, []*mesh.Block{block3, block4}))
	syncObj1.AddLayer(mesh.NewExistingLayer(2, []*mesh.Block{block5, block6}))
	syncObj1.AddLayer(mesh.NewExistingLayer(3, []*mesh.Block{block7, block8}))
	syncObj1.AddLayer(mesh.NewExistingLayer(4, []*mesh.Block{block9, block10}))

	timeout := time.After(10 * time.Second)
	syncObj2.SetLatestKnownLayer(5)
	syncObj1.Start()
	syncObj2.Start()

	// Keep trying until we're timed out or got a result or got an error
loop:
	for {
		select {
		// Got a timeout! fail with a timeout error
		case <-timeout:
			t.Error("timed out ")
			return
		default:
			if syncObj2.LatestIrreversible() == 3 {
				t.Log("done!")
				break loop
			}
		}
	}
}

func getPeersMock(peers []Peer) PeersImpl {
	value := atomic.Value{}
	value.Store(peers)
	pm1 := PeersImpl{&value, nil}
	return pm1
}

func TestSyncProtocol_SyncMultipleNodes(t *testing.T) {

	syncs, nodes := SyncMockFactory(4, conf, "TestSyncProtocol_SyncMultipleNodes_")
	syncObj1 := syncs[0]
	defer syncObj1.Close()
	syncObj2 := syncs[1]
	defer syncObj2.Close()
	syncObj3 := syncs[2]
	defer syncObj3.Close()
	syncObj4 := syncs[3]
	defer syncObj4.Close()
	n1 := nodes[0]
	n2 := nodes[1]
	n4 := nodes[3]

	syncObj1.Peers = getPeersMock([]Peer{n2.PublicKey()})
	syncObj2.Peers = getPeersMock([]Peer{n1.PublicKey()})
	syncObj3.Peers = getPeersMock([]Peer{n1.PublicKey(), n2.PublicKey(), n4.PublicKey()})
	syncObj4.Peers = getPeersMock([]Peer{n1.PublicKey(), n2.PublicKey()})

	block1 := mesh.NewExistingBlock(mesh.BlockID(111), 0, nil)
	block2 := mesh.NewExistingBlock(mesh.BlockID(222), 0, nil)
	block3 := mesh.NewExistingBlock(mesh.BlockID(333), 1, nil)
	block4 := mesh.NewExistingBlock(mesh.BlockID(444), 1, nil)
	block5 := mesh.NewExistingBlock(mesh.BlockID(555), 2, nil)
	block6 := mesh.NewExistingBlock(mesh.BlockID(666), 2, nil)
	block7 := mesh.NewExistingBlock(mesh.BlockID(777), 3, nil)
	block8 := mesh.NewExistingBlock(mesh.BlockID(888), 3, nil)
	block9 := mesh.NewExistingBlock(mesh.BlockID(999), 4, nil)
	block10 := mesh.NewExistingBlock(mesh.BlockID(101), 4, nil)

	syncObj1.AddLayer(mesh.NewExistingLayer(0, []*mesh.Block{block1, block2}))
	syncObj1.AddLayer(mesh.NewExistingLayer(1, []*mesh.Block{block3, block4}))
	syncObj1.AddLayer(mesh.NewExistingLayer(2, []*mesh.Block{block5, block6}))
	syncObj1.AddLayer(mesh.NewExistingLayer(3, []*mesh.Block{block7, block8}))
	syncObj1.AddLayer(mesh.NewExistingLayer(4, []*mesh.Block{block9, block10}))

	syncObj2.SetLatestKnownLayer(5)
	syncObj2.Start()
	syncObj3.SetLatestKnownLayer(5)
	syncObj3.Start()
	syncObj4.SetLatestKnownLayer(5)
	syncObj4.Start()

	// Keep trying until we're timed out or got a result or got an error
	timeout := time.After(30 * time.Second)

loop:
	for {
		select {
		// Got a timeout! fail with a timeout error
		case <-timeout:
			t.Error("timed out ")
		default:
			if syncObj2.LatestIrreversible() == 3 && syncObj3.LatestIrreversible() == 3 {
				t.Log("done!")
				break loop
			}
		}
	}
}

// Integration

type SyncIntegrationSuite struct {
	p2p.IntegrationTestSuite
	syncers []*Syncer
	name    string
	// add more params you need
}

type syncIntegrationTwoNodes struct {
	SyncIntegrationSuite
}

func Test_TwoNodes_SyncIntegrationSuite(t *testing.T) {
	if testing.Short() {
		t.Skip()
	}
	sis := &syncIntegrationTwoNodes{}
	sis.BootstrappedNodeCount = 1
	sis.BootstrapNodesCount = 1
	sis.NeighborsCount = 1
	sis.name = t.Name()
	i := 1
	sis.BeforeHook = func(idx int, s p2p.NodeTestInstance) {
		l := log.New(fmt.Sprintf("%s_%d", sis.name, i), "", "")
		sync := NewSync(s, getMesh(fmt.Sprintf("%s_%s", sis.name, time.Now())), BlockValidatorMock{}, conf, *l.Logger)
		sis.syncers = append(sis.syncers, sync)
		i++
	}
	suite.Run(t, sis)
}

func (sis *syncIntegrationTwoNodes) TestSyncProtocol_TwoNodes() {
	t := sis.T()
	block1 := mesh.NewExistingBlock(mesh.BlockID(111), 1, nil)
	block2 := mesh.NewExistingBlock(mesh.BlockID(222), 1, nil)
	block3 := mesh.NewExistingBlock(mesh.BlockID(333), 2, nil)
	block4 := mesh.NewExistingBlock(mesh.BlockID(444), 2, nil)
	block5 := mesh.NewExistingBlock(mesh.BlockID(555), 3, nil)
	block6 := mesh.NewExistingBlock(mesh.BlockID(666), 3, nil)
	block7 := mesh.NewExistingBlock(mesh.BlockID(777), 4, nil)
	block8 := mesh.NewExistingBlock(mesh.BlockID(888), 4, nil)
	block9 := mesh.NewExistingBlock(mesh.BlockID(999), 5, nil)
	block10 := mesh.NewExistingBlock(mesh.BlockID(101), 5, nil)

	syncObj1 := sis.syncers[0]
	defer syncObj1.Close()
	syncObj2 := sis.syncers[1]
	defer syncObj2.Close()
	syncObj1.AddLayer(mesh.NewExistingLayer(1, []*mesh.Block{block1, block2}))
	syncObj1.AddLayer(mesh.NewExistingLayer(2, []*mesh.Block{block3, block4}))
	syncObj1.AddLayer(mesh.NewExistingLayer(3, []*mesh.Block{block5, block6}))
	syncObj1.AddLayer(mesh.NewExistingLayer(4, []*mesh.Block{block7, block8}))
	syncObj1.AddLayer(mesh.NewExistingLayer(5, []*mesh.Block{block9, block10}))

	timeout := time.After(60 * time.Second)
	syncObj2.SetLatestKnownLayer(5)
	syncObj2.Start()

	// Keep trying until we're timed out or got a result or got an error
	for {
		select {
		// Got a timeout! fail with a timeout error
		case <-timeout:
			t.Error("timed out ")
			return
		default:
			if syncObj2.LatestIrreversible() == 3 {
				t.Log("done!")
				return
			}
		}
	}
}

type syncIntegrationMultipleNodes struct {
	SyncIntegrationSuite
}

func Test_Multiple_SyncIntegrationSuite(t *testing.T) {
	if testing.Short() {
		t.Skip()
	}
	sis := &syncIntegrationMultipleNodes{}
	sis.BootstrappedNodeCount = 5
	sis.BootstrapNodesCount = 1
	sis.NeighborsCount = 5
	sis.name = t.Name()
	i := 1
	sis.BeforeHook = func(idx int, s p2p.NodeTestInstance) {
		l := log.New(fmt.Sprintf("%s_%d", sis.name, i), "", "")
		sync := NewSync(s, getMesh(fmt.Sprintf("%s_%s", sis.name, time.Now())), BlockValidatorMock{}, conf, *l.Logger)
		sis.syncers = append(sis.syncers, sync)
		i++
	}
	suite.Run(t, sis)
}

func (sis *syncIntegrationMultipleNodes) TestSyncProtocol_MultipleNodes() {
	t := sis.T()

	block1 := mesh.NewExistingBlock(mesh.BlockID(111), 1, nil)
	block2 := mesh.NewExistingBlock(mesh.BlockID(222), 1, nil)
	block3 := mesh.NewExistingBlock(mesh.BlockID(333), 2, nil)
	block4 := mesh.NewExistingBlock(mesh.BlockID(444), 2, nil)
	block5 := mesh.NewExistingBlock(mesh.BlockID(555), 3, nil)
	block6 := mesh.NewExistingBlock(mesh.BlockID(666), 3, nil)
	block7 := mesh.NewExistingBlock(mesh.BlockID(777), 4, nil)
	block8 := mesh.NewExistingBlock(mesh.BlockID(888), 4, nil)
	block9 := mesh.NewExistingBlock(mesh.BlockID(999), 5, nil)
	block10 := mesh.NewExistingBlock(mesh.BlockID(101), 5, nil)

	syncObj1 := sis.syncers[0]
	defer syncObj1.Close()
	syncObj2 := sis.syncers[1]
	defer syncObj2.Close()
	syncObj3 := sis.syncers[2]
	defer syncObj3.Close()
	syncObj4 := sis.syncers[3]
	defer syncObj4.Close()
	syncObj5 := sis.syncers[4]
	defer syncObj5.Close()
	syncObj6 := sis.syncers[5]
	defer syncObj6.Close()

	syncObj1.AddLayer(mesh.NewExistingLayer(1, []*mesh.Block{block1, block2}))
	syncObj1.AddLayer(mesh.NewExistingLayer(2, []*mesh.Block{block3, block4}))
	syncObj1.AddLayer(mesh.NewExistingLayer(3, []*mesh.Block{block5, block6}))
	syncObj1.AddLayer(mesh.NewExistingLayer(4, []*mesh.Block{block7, block8}))
	syncObj1.AddLayer(mesh.NewExistingLayer(5, []*mesh.Block{block9, block10}))
	syncObj3.AddLayer(mesh.NewExistingLayer(1, []*mesh.Block{block1, block2}))
	syncObj3.AddLayer(mesh.NewExistingLayer(2, []*mesh.Block{block3, block4}))
	syncObj3.AddLayer(mesh.NewExistingLayer(3, []*mesh.Block{block5, block6}))
	syncObj3.AddLayer(mesh.NewExistingLayer(4, []*mesh.Block{block7, block8}))
	syncObj3.AddLayer(mesh.NewExistingLayer(5, []*mesh.Block{block9, block10}))

	timeout := time.After(2 * 60 * time.Second)
	syncObj2.SetLatestKnownLayer(5)
	syncObj3.SetLatestKnownLayer(5)
	syncObj4.SetLatestKnownLayer(5)
	syncObj5.SetLatestKnownLayer(5)
	syncObj6.SetLatestKnownLayer(5)

	syncObj1.Start()
	syncObj2.Start()
	syncObj3.Start()
	syncObj4.Start()
	syncObj5.Start()
	syncObj6.Start()

	// Keep trying until we're timed out or got a result or got an error
	for {
		select {
		// Got a timeout! fail with a timeout error
		case <-timeout:
			t.Error("timed out ")
			goto end
		default:
			if syncObj2.LatestIrreversible() == 3 || syncObj4.LatestIrreversible() == 3 {
				t.Log("done!")
				goto end
			}
		}
	}
end:
	log.Debug("sync 1 ", syncObj1.LatestIrreversible())
	log.Debug("sync 2 ", syncObj2.LatestIrreversible())
	log.Debug("sync 3 ", syncObj3.LatestIrreversible())
	log.Debug("sync 4 ", syncObj4.LatestIrreversible())
	log.Debug("sync 5 ", syncObj5.LatestIrreversible())
	log.Debug("sync 6 ", syncObj6.LatestIrreversible())
	return
}<|MERGE_RESOLUTION|>--- conflicted
+++ resolved
@@ -19,36 +19,13 @@
 
 var conf = Configuration{2, 15 * time.Second, 3, 300, 7000 * time.Millisecond}
 
-<<<<<<< HEAD
-func SyncFactory(t testing.TB, bootNodes int, networkSize int, randomConnections int, config Configuration, name string) (syncs []*Syncer) {
-
-	fmt.Println("===============================================================================================")
-	fmt.Println("Running Integration test with these parameters : ", bootNodes, " ", networkSize, " ", randomConnections)
-
-	nodes := make([]*Syncer, 0, bootNodes)
-	i := 1
-	beforeHook := func(net server.Service) {
-		newname := fmt.Sprintf("%s_%d", name, i)
-		l := log.New(newname, "", "")
-		sync := NewSync(net, getMesh(newname), BlockValidatorMock{}, config, l)
-		fmt.Println("create sync obj number ", i, " ", newname)
-		nodes = append(nodes, sync)
-		i++
-	}
-	net := p2p.NewP2PSwarm(beforeHook, nil)
-	net.Start(t, bootNodes, networkSize, randomConnections)
-	return nodes
-}
-
-=======
->>>>>>> 0cbc349f
 func SyncMockFactory(number int, conf Configuration, name string) (syncs []*Syncer, p2ps []*service.Node) {
 	nodes := make([]*Syncer, 0, number)
 	p2ps = make([]*service.Node, 0, number)
 	sim := service.NewSimulator()
 	for i := 0; i < number; i++ {
 		net := sim.NewNode()
-		l := log.New("sync", "", "")
+		l := *log.New("sync", "", "").Logger
 		sync := NewSync(net, getMesh(name+"_"+time.Now().String()), BlockValidatorMock{}, conf, l)
 		nodes = append(nodes, sync)
 		p2ps = append(p2ps, net)
@@ -68,7 +45,7 @@
 	bdb := database.NewLevelDbStore("blocks_test_"+id, nil, nil)
 	ldb := database.NewLevelDbStore("layers_test_"+id, nil, nil)
 	cv := database.NewLevelDbStore("contextually_valid_test_"+id, nil, nil)
-	layers := mesh.NewMesh(ldb, bdb, cv, log.New(id, "", ""))
+	layers := mesh.NewMesh(ldb, bdb, cv)
 	return layers
 }
 
@@ -107,15 +84,20 @@
 }
 
 func TestSyncProtocol_BlockRequest(t *testing.T) {
-	syncs, nodes := SyncMockFactory(2, conf, "TestSyncProtocol_BlockRequest_")
+	syncs, p2ps := SyncMockFactory(2, conf, "TestSyncProtocol_BlockRequest_")
+	n2 := p2ps[1]
 	syncObj := syncs[0]
-	syncObj2 := syncs[1]
 	defer syncObj.Close()
 	lid := mesh.LayerID(1)
 	block := mesh.NewExistingBlock(mesh.BlockID(uuid.New().ID()), lid, []byte("data data data"))
 	syncObj.AddLayer(mesh.NewExistingLayer(lid, []*mesh.Block{block}))
-	ch, err := sendBlockRequest(syncObj2.MessageServer, nodes[0].Node.PublicKey(), block.ID(), syncObj.Log)
+
+	fnd2 := server.NewMsgServer(n2, syncProtocol, time.Second*5)
+	fnd2.RegisterMsgHandler(BLOCK, newBlockRequestHandler(syncObj.Mesh))
+
+	ch, err := sendBlockRequest(syncObj.MessageServer, n2.Node.PublicKey(), block.ID())
 	a := <-ch
+
 	assert.NoError(t, err, "Should not return error")
 	assert.Equal(t, a.ID(), block.ID(), "wrong block")
 }
@@ -148,7 +130,9 @@
 	layer.AddBlock(mesh.NewExistingBlock(mesh.BlockID(132), lid, nil))
 	layer.AddBlock(mesh.NewExistingBlock(mesh.BlockID(111), lid, nil))
 	layer.AddBlock(mesh.NewExistingBlock(mesh.BlockID(222), lid, nil))
-	syncObj1.AddLayer(layer)
+	syncObj.AddLayer(layer)
+	fnd2 := server.NewMsgServer(nodes[1], syncProtocol, time.Second*5)
+	fnd2.RegisterMsgHandler(LAYER_IDS, newLayerIdsRequestHandler(syncObj.Mesh))
 	ch := make(chan []uint32)
 	_, err := syncObj.sendLayerIDsRequest(nodes[1].Node.PublicKey(), lid, ch)
 	ids := <-ch
@@ -191,7 +175,7 @@
 	assert.NoError(t, err, "Should not return error")
 	assert.Equal(t, "some hash representing the layer", string(hash.hash), "wrong block")
 
-	ch2, err2 := sendBlockRequest(syncObj2.MessageServer, n1.PublicKey(), block1.ID(), syncObj2.Log)
+	ch2, err2 := sendBlockRequest(syncObj2.MessageServer, n1.PublicKey(), block1.ID())
 	assert.NoError(t, err2, "Should not return error")
 	msg2 := <-ch2
 	assert.Equal(t, msg2.ID(), block1.ID(), "wrong block")
@@ -200,7 +184,7 @@
 	assert.NoError(t, err, "Should not return error")
 	assert.Equal(t, "some hash representing the layer", string(hash.hash), "wrong block")
 
-	ch2, err2 = sendBlockRequest(syncObj2.MessageServer, n1.PublicKey(), block2.ID(), syncObj2.Log)
+	ch2, err2 = sendBlockRequest(syncObj2.MessageServer, n1.PublicKey(), block2.ID())
 	assert.NoError(t, err2, "Should not return error")
 	msg2 = <-ch2
 	assert.Equal(t, msg2.ID(), block2.ID(), "wrong block")
@@ -209,7 +193,7 @@
 	assert.NoError(t, err, "Should not return error")
 	assert.Equal(t, "some hash representing the layer", string(hash.hash), "wrong block")
 
-	ch2, err2 = sendBlockRequest(syncObj2.MessageServer, n1.PublicKey(), block3.ID(), syncObj2.Log)
+	ch2, err2 = sendBlockRequest(syncObj2.MessageServer, n1.PublicKey(), block3.ID())
 	assert.NoError(t, err2, "Should not return error")
 	msg2 = <-ch2
 	assert.Equal(t, msg2.ID(), block3.ID(), "wrong block")
