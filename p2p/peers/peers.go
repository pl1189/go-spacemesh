package peers

import (
<<<<<<< HEAD
=======
	"context"
>>>>>>> 097b1605
	"sync"
	"sync/atomic"

	"github.com/spacemeshos/go-spacemesh/log"
	"github.com/spacemeshos/go-spacemesh/p2p/p2pcrypto"
)

// Peer is represented by a p2p identity public key.
type Peer p2pcrypto.PublicKey

<<<<<<< HEAD
// Peers is used by protocols to manage available peers.
type Peers struct {
	log.Log
	snapshot *atomic.Value
	exit     chan struct{}
	closed   sync.WaitGroup
}

=======
>>>>>>> 097b1605
// PeerSubscriptionProvider is the interface that provides us with peer events channels.
type PeerSubscriptionProvider interface {
	SubscribePeerEvents() (conn, disc chan p2pcrypto.PublicKey)
}

type waitPeersReq struct {
	ch  chan []Peer
	min int
}

// Option to modify peers instance.
type Option func(*Peers)

// WithLog sets logger for Peers instance.
func WithLog(lg log.Log) Option {
	return func(p *Peers) {
		p.log = lg
	}
}

// WithNodeStatesReporter sets callback to report node status.
// Callback is invoked after new peer joins or disconnects.
func WithNodeStatesReporter(f func()) Option {
	return func(p *Peers) {
		p.nodeReporter = f
	}
}

// Start creates a Peers instance that is registered to `s`'s events and starts it.
func Start(s PeerSubscriptionProvider, opts ...Option) *Peers {
	p := New(opts...)
	added, expired := s.SubscribePeerEvents()
	p.Start(added, expired)
	return p
}

// New creates a Peers using specified parameters and returns it.
func New(opts ...Option) *Peers {
	p := &Peers{
		log:      log.NewNop(),
		exit:     make(chan struct{}),
		requests: make(chan *waitPeersReq),
	}
	p.snapshot.Store(make([]Peer, 0, 20))
	for _, opt := range opts {
		opt(p)
	}
	return p

}

// Peers is used by protocols to manage available peers.
type Peers struct {
	log      log.Log
	snapshot atomic.Value
	requests chan *waitPeersReq

	wg   sync.WaitGroup
	exit chan struct{}

	nodeReporter func()
}

// Close stops listening for events and waits for background worker to exit.
func (p *Peers) Close() {
	select {
	case <-p.exit:
		return
	default:
<<<<<<< HEAD
		p.exit <- struct{}{}
		p.closed.Wait()
=======
		close(p.exit)
		p.wg.Wait()
>>>>>>> 097b1605
	}
}

// GetPeers returns a snapshot of the connected peers shuffled.
func (p *Peers) GetPeers() []Peer {
	peers := p.snapshot.Load().([]Peer)
	return peers
}

// PeerCount returns the number of connected peers.
func (p *Peers) PeerCount() uint64 {
	peers := p.snapshot.Load().([]Peer)
	return uint64(len(peers))
}

<<<<<<< HEAD
func (p *Peers) listenToPeers(newPeerC, expiredPeerC chan p2pcrypto.PublicKey) {
	peerSet := make(map[Peer]struct{}) // set of unique peers
	p.closed.Add(1)
	defer p.closed.Done()
=======
// WaitPeers returns with atleast N peers or when context is terminated.
// Nil slice is returned if Peers is closing.
func (p *Peers) WaitPeers(ctx context.Context, n int) ([]Peer, error) {
	req := waitPeersReq{min: n, ch: make(chan []Peer, 1)}
	select {
	case <-ctx.Done():
		return nil, ctx.Err()
	case <-p.exit:
		return nil, nil
	case p.requests <- &req:
	}
	select {
	case <-ctx.Done():
		return nil, ctx.Err()
	case <-p.exit:
		return nil, nil
	case prs := <-req.ch:
		return prs, nil
	}
}

// Start listener goroutine in background.
func (p *Peers) Start(added, expired chan p2pcrypto.PublicKey) {
	p.wg.Add(1)
	go func() {
		p.listen(added, expired)
		p.wg.Done()
	}()
}

func (p *Peers) listen(added, expired chan p2pcrypto.PublicKey) {
	var (
		peerSet  = make(map[Peer]struct{})
		requests = map[*waitPeersReq]struct{}{}
		isAdded  bool
	)
	defer p.log.Debug("peers events listener is stopped")
>>>>>>> 097b1605
	for {
		select {
		case <-p.exit:
			return
		case peer, ok := <-added:
			if !ok {
				return
			}
			isAdded = true
			peerSet[peer] = struct{}{}
			p.log.With().Debug("new peer", log.String("peer", peer.String()),
				log.Int("total", len(peerSet)),
			)
		case peer, ok := <-expired:
			if !ok {
				return
			}
			isAdded = false
			delete(peerSet, peer)
			p.log.With().Debug("expired peer", log.String("peer", peer.String()),
				log.Int("total", len(peerSet)),
			)
		case req := <-p.requests:
			if len(peerSet) >= req.min {
				req.ch <- p.snapshot.Load().([]Peer)
			} else {
				requests[req] = struct{}{}
			}
		}
		keys := make([]Peer, 0, len(peerSet))
		for k := range peerSet {
			keys = append(keys, k)
		}
		if isAdded {
			for req := range requests {
				if len(peerSet) >= req.min {
					req.ch <- keys
					delete(requests, req)
				}
			}
		}
		p.snapshot.Store(keys)
		if p.nodeReporter != nil {
			p.nodeReporter()
		}
	}
}<|MERGE_RESOLUTION|>--- conflicted
+++ resolved
@@ -1,10 +1,7 @@
 package peers
 
 import (
-<<<<<<< HEAD
-=======
 	"context"
->>>>>>> 097b1605
 	"sync"
 	"sync/atomic"
 
@@ -15,17 +12,6 @@
 // Peer is represented by a p2p identity public key.
 type Peer p2pcrypto.PublicKey
 
-<<<<<<< HEAD
-// Peers is used by protocols to manage available peers.
-type Peers struct {
-	log.Log
-	snapshot *atomic.Value
-	exit     chan struct{}
-	closed   sync.WaitGroup
-}
-
-=======
->>>>>>> 097b1605
 // PeerSubscriptionProvider is the interface that provides us with peer events channels.
 type PeerSubscriptionProvider interface {
 	SubscribePeerEvents() (conn, disc chan p2pcrypto.PublicKey)
@@ -95,13 +81,8 @@
 	case <-p.exit:
 		return
 	default:
-<<<<<<< HEAD
-		p.exit <- struct{}{}
-		p.closed.Wait()
-=======
 		close(p.exit)
 		p.wg.Wait()
->>>>>>> 097b1605
 	}
 }
 
@@ -117,12 +98,6 @@
 	return uint64(len(peers))
 }
 
-<<<<<<< HEAD
-func (p *Peers) listenToPeers(newPeerC, expiredPeerC chan p2pcrypto.PublicKey) {
-	peerSet := make(map[Peer]struct{}) // set of unique peers
-	p.closed.Add(1)
-	defer p.closed.Done()
-=======
 // WaitPeers returns with atleast N peers or when context is terminated.
 // Nil slice is returned if Peers is closing.
 func (p *Peers) WaitPeers(ctx context.Context, n int) ([]Peer, error) {
@@ -160,7 +135,6 @@
 		isAdded  bool
 	)
 	defer p.log.Debug("peers events listener is stopped")
->>>>>>> 097b1605
 	for {
 		select {
 		case <-p.exit:
@@ -171,7 +145,8 @@
 			}
 			isAdded = true
 			peerSet[peer] = struct{}{}
-			p.log.With().Debug("new peer", log.String("peer", peer.String()),
+			p.log.With().Debug("new peer",
+				log.String("peer", peer.String()),
 				log.Int("total", len(peerSet)),
 			)
 		case peer, ok := <-expired:
@@ -180,7 +155,8 @@
 			}
 			isAdded = false
 			delete(peerSet, peer)
-			p.log.With().Debug("expired peer", log.String("peer", peer.String()),
+			p.log.With().Debug("expired peer",
+				log.String("peer", peer.String()),
 				log.Int("total", len(peerSet)),
 			)
 		case req := <-p.requests:
