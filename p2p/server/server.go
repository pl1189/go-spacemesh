package server

import (
	"bufio"
	"context"
	"encoding/binary"
	"errors"
	"fmt"
	"io"
	"time"

	"github.com/libp2p/go-libp2p/core/connmgr"
	"github.com/libp2p/go-libp2p/core/network"
	"github.com/libp2p/go-libp2p/core/peer"
	"github.com/libp2p/go-libp2p/core/protocol"
	"github.com/multiformats/go-varint"
	dto "github.com/prometheus/client_model/go"
	"go.uber.org/zap"
	"golang.org/x/sync/errgroup"
	"golang.org/x/time/rate"

	"github.com/spacemeshos/go-spacemesh/codec"
	"github.com/spacemeshos/go-spacemesh/log"
)

type DecayingTagSpec struct {
	Interval time.Duration `mapstructure:"interval"`
	Inc      int           `mapstructure:"inc"`
	Dec      int           `mapstructure:"dec"`
	Cap      int           `mapstructure:"cap"`
}

var (
	// ErrNotConnected is returned when peer is not connected.
	ErrNotConnected = errors.New("peer is not connected")
	// ErrPeerResponseFailed raised if peer responded with an error.
	ErrPeerResponseFailed = errors.New("peer response failed")
)

// Opt is a type to configure a server.
type Opt func(s *Server)

// WithTimeout configures stream timeout.
// The requests are terminated when no data is received or sent for
// the specified duration.
func WithTimeout(timeout time.Duration) Opt {
	return func(s *Server) {
		s.timeout = timeout
	}
}

// WithHardTimeout configures the hard timeout for requests.
// Requests are terminated if they take longer than the specified
// duration.
func WithHardTimeout(timeout time.Duration) Opt {
	return func(s *Server) {
		s.hardTimeout = timeout
	}
}

// WithLog configures logger for the server.
func WithLog(log *zap.Logger) Opt {
	return func(s *Server) {
		s.logger = log
	}
}

func WithRequestSizeLimit(limit int) Opt {
	return func(s *Server) {
		s.requestLimit = limit
	}
}

// WithMetrics will enable metrics collection in the server.
func WithMetrics() Opt {
	return func(s *Server) {
		s.metrics = newTracker(s.protocol)
	}
}

// WithQueueSize parametrize number of message that will be kept in queue
// and eventually processed by server. Otherwise stream is closed immediately.
//
// Size of the queue should be set to account for maximum expected latency, such as if expected latency is 10s
// and server processes 1000 requests per second size should be 100.
//
// Defaults to 100.
func WithQueueSize(size int) Opt {
	return func(s *Server) {
		s.queueSize = size
	}
}

// WithRequestsPerInterval parametrizes server rate limit to limit maximum amount of bandwidth
// that this handler can consume.
//
// Defaults to 100 requests per second.
func WithRequestsPerInterval(n int, interval time.Duration) Opt {
	return func(s *Server) {
		s.requestsPerInterval = n
		s.interval = interval
	}
}

// WithDecayingTag specifies P2P decaying tag that is applied to the peer when a request
// is being served
func WithDecayingTag(tag DecayingTagSpec) Opt {
	return func(s *Server) {
		s.decayingTagSpec = &tag
	}
}

type peerIDKey = struct{}

func withPeerID(ctx context.Context, peerID peer.ID) context.Context {
	return context.WithValue(ctx, peerIDKey{}, peerID)
}

// ContextPeerID retrieves the ID of the peer being served from the context and a boolean
// value indicating that the context contains peer ID. If there's no peer ID associated
// with the context, the function returns an empty peer ID and false.
func ContextPeerID(ctx context.Context) (peer.ID, bool) {
	if v := ctx.Value(peerIDKey{}); v != nil {
		return v.(peer.ID), true
	}
	return peer.ID(""), false
}

// Handler is a handler to be defined by the application.
type Handler func(context.Context, []byte) ([]byte, error)

// StreamHandler is a handler that writes the response to the stream directly instead of
// buffering the serialized representation.
type StreamHandler func(context.Context, []byte, io.ReadWriter) error

// StreamRequestCallback is a function that executes a streamed request.
type StreamRequestCallback func(context.Context, io.ReadWriter) error

// ServerError is used by the client (Request/StreamRequest) to represent an error
// returned by the server.
type ServerError struct {
	msg string
}

func NewServerError(msg string) *ServerError {
	return &ServerError{msg: msg}
}

func (err *ServerError) Error() string {
	return fmt.Sprintf("peer error: %s", err.msg)
}

//go:generate scalegen -types Response

// Response is a server response.
type Response struct {
	// keep in line with limit of ResponseMessage.Data in `fetch/wire_types.go`
	Data  []byte `scale:"max=209715200"` // 200 MiB > 6.0 mio ATX * 32 bytes per ID
	Error string `scale:"max=1024"`      // TODO(mafa): make error code instead of string
}

// Server for the Handler.
type Server struct {
	logger              *zap.Logger
	protocol            string
	handler             StreamHandler
	timeout             time.Duration
	hardTimeout         time.Duration
	requestLimit        int
	queueSize           int
	requestsPerInterval int
	interval            time.Duration
	decayingTagSpec     *DecayingTagSpec
	decayingTag         connmgr.DecayingTag

	metrics *tracker // metrics can be nil

	h Host
}

// New server for the handler.
func New(h Host, proto string, handler StreamHandler, opts ...Opt) *Server {
	srv := &Server{
		logger:              zap.NewNop(),
		protocol:            proto,
		handler:             handler,
		h:                   h,
		timeout:             25 * time.Second,
		hardTimeout:         5 * time.Minute,
		requestLimit:        10240,
		queueSize:           1000,
		requestsPerInterval: 100,
		interval:            time.Second,
	}
	for _, opt := range opts {
		opt(srv)
	}

	if srv.decayingTagSpec != nil {
		decayer, supported := connmgr.SupportsDecay(h.ConnManager())
		if supported {
			tag, err := decayer.RegisterDecayingTag(
				"server:"+proto,
				srv.decayingTagSpec.Interval,
				connmgr.DecayFixed(srv.decayingTagSpec.Dec),
				connmgr.BumpSumBounded(0, srv.decayingTagSpec.Cap))
			if err != nil {
				srv.logger.Error("error registering decaying tag", zap.Error(err))
			} else {
				srv.decayingTag = tag
			}
		}
	}

	return srv
}

type request struct {
	stream   network.Stream
	received time.Time
}

func (s *Server) Run(ctx context.Context) error {
	limit := rate.NewLimiter(rate.Every(s.interval/time.Duration(s.requestsPerInterval)), s.requestsPerInterval)
	queue := make(chan request, s.queueSize)
	if s.metrics != nil {
		s.metrics.targetQueue.Set(float64(s.queueSize))
		s.metrics.targetRps.Set(float64(limit.Limit()))
	}
	s.h.SetStreamHandler(protocol.ID(s.protocol), func(stream network.Stream) {
		select {
		case queue <- request{stream: stream, received: time.Now()}:
		default:
			if s.metrics != nil {
				s.metrics.dropped.Inc()
			}
			stream.Close()
		}
	})

	var eg errgroup.Group
	eg.SetLimit(s.queueSize * 2)
	for {
		select {
		case <-ctx.Done():
			eg.Wait()
			return nil
		case req := <-queue:
			if s.metrics != nil {
				s.metrics.queue.Set(float64(len(queue)))
				s.metrics.accepted.Inc()
			}
			if s.metrics != nil {
				s.metrics.inQueueLatency.Observe(time.Since(req.received).Seconds())
			}
			if err := limit.Wait(ctx); err != nil {
				eg.Wait()
				return nil
			}
<<<<<<< HEAD
			peer := req.stream.Conn().RemotePeer()
			ctx, cancel := context.WithCancel(withPeerID(ctx, peer))
			defer cancel()
			var eg errgroup.Group
			eg.Go(func() error {
				<-ctx.Done()
				// deadlineAdjuster.Close() is safe to call multiple times
				req.stream.Close()
				return nil
			})
=======
			ctx, cancel := context.WithCancel(ctx)
>>>>>>> c21567c7
			eg.Go(func() error {
				<-ctx.Done()
				req.stream.Close()
				return nil
			})
			eg.Go(func() error {
				defer cancel()
				if s.decayingTag != nil {
					s.decayingTag.Bump(peer, s.decayingTagSpec.Inc)
				}
				ok := s.queueHandler(ctx, req.stream)
				if s.metrics != nil {
					s.metrics.serverLatency.Observe(time.Since(req.received).Seconds())
					if ok {
						s.metrics.completed.Inc()
					} else {
						s.metrics.failed.Inc()
					}
				}
				return nil
			})
		}
	}
}

func (s *Server) queueHandler(ctx context.Context, stream network.Stream) bool {
	dadj := newDeadlineAdjuster(stream, s.timeout, s.hardTimeout)
	defer dadj.Close()
	rd := bufio.NewReader(dadj)
	size, err := varint.ReadUvarint(rd)
	if err != nil {
		s.logger.Debug("initial read failed",
			zap.String("protocol", s.protocol),
			zap.Stringer("remotePeer", stream.Conn().RemotePeer()),
			zap.Stringer("remoteMultiaddr", stream.Conn().RemoteMultiaddr()),
			zap.Error(err),
		)
		return false
	}
	if size > uint64(s.requestLimit) {
		s.logger.Warn("request limit overflow",
			zap.String("protocol", s.protocol),
			zap.Stringer("remotePeer", stream.Conn().RemotePeer()),
			zap.Stringer("remoteMultiaddr", stream.Conn().RemoteMultiaddr()),
			zap.Int("limit", s.requestLimit),
			zap.Uint64("request", size),
		)
		stream.Conn().Close()
		return false
	}
	buf := make([]byte, size)
	_, err = io.ReadFull(rd, buf)
	if err != nil {
		s.logger.Debug("error reading request",
			zap.String("protocol", s.protocol),
			zap.Stringer("remotePeer", stream.Conn().RemotePeer()),
			zap.Stringer("remoteMultiaddr", stream.Conn().RemoteMultiaddr()),
			zap.Error(err),
		)
		return false
	}
	start := time.Now()
	if err = s.handler(log.WithNewRequestID(ctx), buf, dadj); err != nil {
		s.logger.Debug("handler reported error",
			zap.String("protocol", s.protocol),
			zap.Stringer("remotePeer", stream.Conn().RemotePeer()),
			zap.Stringer("remoteMultiaddr", stream.Conn().RemoteMultiaddr()),
			zap.Error(err),
		)
		return false
	}
	s.logger.Debug("protocol handler execution time",
		zap.String("protocol", s.protocol),
		zap.Stringer("remotePeer", stream.Conn().RemotePeer()),
		zap.Stringer("remoteMultiaddr", stream.Conn().RemoteMultiaddr()),
		zap.Duration("duration", time.Since(start)),
	)
	return true
}

// Request sends a binary request to the peer.
func (s *Server) Request(ctx context.Context, pid peer.ID, req []byte, extraProtocols ...string) ([]byte, error) {
	var r Response
	if err := s.StreamRequest(ctx, pid, req, func(ctx context.Context, stream io.ReadWriter) error {
		rd := bufio.NewReader(stream)
		if _, err := codec.DecodeFrom(rd, &r); err != nil {
			return fmt.Errorf("peer %s: %w", pid, err)
		}
		if r.Error != "" {
			return &ServerError{msg: r.Error}
		}
		return nil
	}, extraProtocols...); err != nil {
		return nil, err
	}
	return r.Data, nil
}

// StreamRequest sends a binary request to the peer. The response is read from the stream
// by the specified callback.
func (s *Server) StreamRequest(
	ctx context.Context,
	pid peer.ID,
	req []byte,
	callback StreamRequestCallback,
	extraProtocols ...string,
) error {
	start := time.Now()
	if len(req) > s.requestLimit {
		return fmt.Errorf("request length (%d) is longer than limit %d", len(req), s.requestLimit)
	}
	if s.h.Network().Connectedness(pid) != network.Connected {
		return fmt.Errorf("%w: %s", ErrNotConnected, pid)
	}

	ctx, cancel := context.WithTimeout(ctx, s.hardTimeout)
	defer cancel()
	stream, err := s.streamRequest(ctx, pid, req, extraProtocols...)
	if err == nil {
		var eg errgroup.Group
		eg.Go(func() error {
			<-ctx.Done()
<<<<<<< HEAD
			// deadlineAdjuster.Close() is safe to call multiple times
=======
>>>>>>> c21567c7
			stream.Close()
			return nil
		})
		err = callback(ctx, stream)
		s.logger.Debug("request execution time",
			zap.String("protocol", s.protocol),
			zap.Duration("duration", time.Since(start)),
			zap.Error(err),
			log.ZContext(ctx),
		)
		cancel()
		eg.Wait()
	}

	var srvError *ServerError
	took := time.Since(start).Seconds()
	switch {
	case s.metrics == nil:
	case errors.As(err, &srvError):
		s.metrics.clientServerError.Inc()
		s.metrics.clientLatency.Observe(took)
	case err != nil:
		s.metrics.clientFailed.Inc()
		s.metrics.clientLatencyFailure.Observe(took)
	default:
		s.metrics.clientSucceeded.Inc()
		s.metrics.clientLatency.Observe(took)
	}
	return err
}

func (s *Server) streamRequest(
	ctx context.Context,
	pid peer.ID,
	req []byte,
	extraProtocols ...string,
) (stm io.ReadWriteCloser, err error) {
	protoIDs := make([]protocol.ID, len(extraProtocols)+1)
	for n, p := range extraProtocols {
		protoIDs[n] = protocol.ID(p)
	}
	protoIDs[len(extraProtocols)] = protocol.ID(s.protocol)
	stream, err := s.h.NewStream(
		network.WithNoDial(ctx, "existing connection"),
		pid,
		protoIDs...,
	)
	if err != nil {
		return nil, err
	}
	dadj := newDeadlineAdjuster(stream, s.timeout, s.hardTimeout)
	defer func() {
		if err != nil {
			dadj.Close()
		}
	}()
	wr := bufio.NewWriter(dadj)
	sz := make([]byte, binary.MaxVarintLen64)
	n := binary.PutUvarint(sz, uint64(len(req)))
	if _, err := wr.Write(sz[:n]); err != nil {
		return nil, fmt.Errorf("peer %s address %s: %w",
			pid, stream.Conn().RemoteMultiaddr(), err)
	}
	if _, err := wr.Write(req); err != nil {
		return nil, fmt.Errorf("peer %s address %s: %w",
			pid, stream.Conn().RemoteMultiaddr(), err)
	}
	if err := wr.Flush(); err != nil {
		return nil, fmt.Errorf("peer %s address %s: %w",
			pid, stream.Conn().RemoteMultiaddr(), err)
	}
	return dadj, nil
}

// NumAcceptedRequests returns the number of accepted requests for this server.
// It is used for testing.
func (s *Server) NumAcceptedRequests() int {
	if s.metrics == nil {
		return -1
	}
	m := &dto.Metric{}
	if err := s.metrics.accepted.Write(m); err != nil {
		panic("failed to get metric: " + err.Error())
	}
	return int(m.Counter.GetValue())
}

func writeResponse(w io.Writer, resp *Response) error {
	wr := bufio.NewWriter(w)
	if _, err := codec.EncodeTo(wr, resp); err != nil {
		return fmt.Errorf("failed to write response (len %d err len %d): %w",
			len(resp.Data), len(resp.Error), err)
	}
	if err := wr.Flush(); err != nil {
		return fmt.Errorf("failed to write response (len %d err len %d): %w",
			len(resp.Data), len(resp.Error), err)
	}
	return nil
}

func WriteErrorResponse(w io.Writer, respErr error) error {
	return writeResponse(w, &Response{
		Error: respErr.Error(),
	})
}

func ReadResponse(r io.Reader, toCall func(resLen uint32) (int, error)) (int, error) {
	respLen, nBytes, err := codec.DecodeLen(r)
	if err != nil {
		return nBytes, err
	}
	if respLen != 0 {
		n, err := toCall(respLen)
		nBytes += n
		if err != nil {
			return nBytes, err
		}
		if int(respLen) != n {
			return nBytes, errors.New("malformed server response")
		}
	}
	errStr, n, err := codec.DecodeStringWithLimit(r, 1024)
	nBytes += n
	switch {
	case err != nil:
		return nBytes, err
	case errStr != "":
		return nBytes, NewServerError(errStr)
	case respLen == 0:
		return nBytes, errors.New("malformed server response")
	}
	return nBytes, nil
}

func WrapHandler(handler Handler) StreamHandler {
	return func(ctx context.Context, req []byte, stream io.ReadWriter) error {
		buf, err := handler(ctx, req)
		var resp Response
		if err != nil {
			resp.Error = err.Error()
		} else {
			resp.Data = buf
		}
		return writeResponse(stream, &resp)
	}
}<|MERGE_RESOLUTION|>--- conflicted
+++ resolved
@@ -257,20 +257,8 @@
 				eg.Wait()
 				return nil
 			}
-<<<<<<< HEAD
 			peer := req.stream.Conn().RemotePeer()
 			ctx, cancel := context.WithCancel(withPeerID(ctx, peer))
-			defer cancel()
-			var eg errgroup.Group
-			eg.Go(func() error {
-				<-ctx.Done()
-				// deadlineAdjuster.Close() is safe to call multiple times
-				req.stream.Close()
-				return nil
-			})
-=======
-			ctx, cancel := context.WithCancel(ctx)
->>>>>>> c21567c7
 			eg.Go(func() error {
 				<-ctx.Done()
 				req.stream.Close()
@@ -393,10 +381,6 @@
 		var eg errgroup.Group
 		eg.Go(func() error {
 			<-ctx.Done()
-<<<<<<< HEAD
-			// deadlineAdjuster.Close() is safe to call multiple times
-=======
->>>>>>> c21567c7
 			stream.Close()
 			return nil
 		})
