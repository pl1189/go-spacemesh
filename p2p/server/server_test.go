package server

import (
	"bytes"
	"context"
	"errors"
	"fmt"
	"sync/atomic"
	"testing"
	"time"

	mocknet "github.com/libp2p/go-libp2p/p2p/net/mock"
	"github.com/spacemeshos/go-scale/tester"
	"github.com/stretchr/testify/assert"
	"github.com/stretchr/testify/require"
	"golang.org/x/sync/errgroup"

	"github.com/spacemeshos/go-spacemesh/log/logtest"
)

func TestServer(t *testing.T) {
	const limit = 1024

	mesh, err := mocknet.FullMeshConnected(4)
	require.NoError(t, err)
	proto := "test"
	request := []byte("test request")
	testErr := errors.New("test error")

	handler := Handler(func(_ context.Context, msg []byte) ([]byte, error) {
		return msg, nil
	})
	errhandler := Handler(func(_ context.Context, _ []byte) ([]byte, error) {
		return nil, testErr
	})
	opts := []Opt{
		WithTimeout(100 * time.Millisecond),
		WithLog(logtest.New(t)),
		WithMetrics(),
	}
	client := New(mesh.Hosts()[0], proto, WrapHandler(handler), append(opts, WithRequestSizeLimit(2*limit))...)
	srv1 := New(mesh.Hosts()[1], proto, WrapHandler(handler), append(opts, WithRequestSizeLimit(limit))...)
	srv2 := New(mesh.Hosts()[2], proto, WrapHandler(errhandler), append(opts, WithRequestSizeLimit(limit))...)
	srv3 := New(mesh.Hosts()[3], "otherproto", WrapHandler(errhandler), append(opts, WithRequestSizeLimit(limit))...)
	ctx, cancel := context.WithCancel(context.Background())
	var eg errgroup.Group
	eg.Go(func() error {
		return srv1.Run(ctx)
	})
	eg.Go(func() error {
		return srv2.Run(ctx)
	})
	eg.Go(func() error {
		return srv3.Run(ctx)
	})
	require.Eventually(t, func() bool {
		for _, h := range mesh.Hosts()[1:] {
			if len(h.Mux().Protocols()) == 0 {
				return false
			}
		}
		return true
	}, time.Second, 10*time.Millisecond)
	t.Cleanup(func() {
		cancel()
		eg.Wait()
	})

	t.Run("ReceiveMessage", func(t *testing.T) {
		n := srv1.NumAcceptedRequests()
		response, err := client.Request(ctx, mesh.Hosts()[1].ID(), request)
		require.NoError(t, err)
		require.Equal(t, request, response)
		require.NotEmpty(t, mesh.Hosts()[2].Network().ConnsToPeer(mesh.Hosts()[0].ID()))
		require.Equal(t, n+1, srv1.NumAcceptedRequests())
	})
	t.Run("ReceiveError", func(t *testing.T) {
		n := srv1.NumAcceptedRequests()
		_, err := client.Request(ctx, mesh.Hosts()[2].ID(), request)
		require.ErrorIs(t, err, &ServerError{})
		require.ErrorContains(t, err, "peer error")
		require.ErrorContains(t, err, testErr.Error())
		require.Equal(t, n+1, srv1.NumAcceptedRequests())
	})
	t.Run("DialError", func(t *testing.T) {
		_, err := client.Request(ctx, mesh.Hosts()[2].ID(), request)
		require.Error(t, err)
	})
	t.Run("NotConnected", func(t *testing.T) {
		_, err := client.Request(ctx, "unknown", request)
		require.ErrorIs(t, err, ErrNotConnected)
	})
	t.Run("limit overflow", func(t *testing.T) {
		_, err := client.Request(
			ctx,
			mesh.Hosts()[2].ID(),
			make([]byte, limit+1),
		)
		require.Error(t, err)
	})
}

func TestInteractive(t *testing.T) {
	const limit = 1024

	mesh, err := mocknet.FullMeshConnected(2)
	require.NoError(t, err)
	proto := "itest"
	errch := make(chan error, 1)
	respch := make(chan []string, 1)

	handler := InteractiveHandler(func(ctx context.Context, i Interactor) (time.Duration, error) {
		hi, err := i.Receive()
		if err != nil {
			return 0, err
		}
		if string(hi) != "<hi>" {
			return 0, fmt.Errorf("server: bad greeting message: %q", hi)
		}
		if err := i.Send([]byte("<hi>")); err != nil {
			return 0, err
		}

		var b bytes.Buffer
		for {
			msg, err := i.Receive()
			if err != nil {
				return 0, err
			}
			m := string(msg)
			if m == "<end>" {
				break
			} else if m == "<hi>" {
				retErr := errors.New("duplicate <hi>")
				if err := i.SendError(retErr); err != nil {
					return 0, err
				}
				return 0, retErr
			} else {
				b.WriteString("+" + m)
			}
		}

		for _, s := range []string{b.String(), "foo", "bar", "baz", "<end>"} {
			if err := i.Send([]byte(s)); err != nil {
				return 0, err
			}
		}

		return 0, nil
	})
	opts := []Opt{
		WithTimeout(100 * time.Millisecond),
		WithLog(logtest.New(t)),
	}
	client := New(mesh.Hosts()[0], proto, handler, append(opts, WithRequestSizeLimit(2*limit))...)
	srv1 := New(mesh.Hosts()[1], proto, handler, append(opts, WithRequestSizeLimit(limit))...)
	ctx, cancel := context.WithCancel(context.Background())
	var eg errgroup.Group
	eg.Go(func() error {
		return srv1.Run(ctx)
	})
	require.Eventually(t, func() bool {
		for _, h := range mesh.Hosts()[1:] {
			if len(h.Mux().Protocols()) == 0 {
				return false
			}
		}
		return true
	}, time.Second, 10*time.Millisecond)
	t.Cleanup(func() {
		cancel()
		eg.Wait()
	})
	makeRespHandler := func(strs ...string) InteractiveHandler {
		return func(ctx context.Context, i Interactor) (time.Duration, error) {
			hi, err := i.Receive()
			if err != nil {
				return 0, err
			}
			if string(hi) != "<hi>" {
				return 0, fmt.Errorf("client: bad greeting message: %q", hi)
			}

			for _, s := range append(strs, "<end>") {
				if err := i.Send([]byte(s)); err != nil {
					return 0, err
				}
			}

			var strs []string
			for {
				msg, err := i.Receive()
				if err != nil {
					return 0, err
				}
				m := string(msg)
				switch m {
				case "<end>":
					respch <- strs
					return 0, nil
				case "<hi>":
					return 0, errors.New("duplicate <hi>")
				default:
					strs = append(strs, m)
				}
			}
		}
	}
	respErrHandler := func(err error) {
		select {
		case <-ctx.Done():
		case errch <- err:
		}
	}
	initReq := []byte("<hi>")

	t.Run("ReceiveMessage", func(t *testing.T) {
		respHandler := makeRespHandler("abc", "def", "ghi")
		require.NoError(
			t,
			client.InteractiveRequest(ctx, mesh.Hosts()[1].ID(), initReq, respHandler, respErrHandler),
		)
		select {
		case <-time.After(time.Second):
			require.FailNow(t, "timed out while waiting for interaction to finish")
		case strs := <-respch:
			require.Equal(t, []string{"+abc+def+ghi", "foo", "bar", "baz"}, strs)
		case err := <-errch:
			require.Fail(t, "unexpected error", "%v", err)
		}
	})

	t.Run("ReceiveError", func(t *testing.T) {
		respHandler := makeRespHandler("abc", "def", "<hi>")
		require.NoError(
			t,
			client.InteractiveRequest(ctx, mesh.Hosts()[1].ID(), initReq, respHandler, respErrHandler),
		)
		select {
		case <-time.After(time.Second):
			require.FailNow(t, "timed out while waiting for error response")
		case <-respch:
			require.FailNow(t, "got unexpected response")
		case err := <-errch:
			require.ErrorContains(t, err, "peer reported an error: duplicate <hi>")
		}
	})
}

func TestQueued(t *testing.T) {
	mesh, err := mocknet.FullMeshConnected(2)
	require.NoError(t, err)

	var (
		total            = 100
		proto            = "test"
		success, failure atomic.Int64
		wait             = make(chan struct{}, total)
	)

	client := New(mesh.Hosts()[0], proto, nil)
	srv := New(
		mesh.Hosts()[1],
		proto,
<<<<<<< HEAD
		Handler(func(_ context.Context, msg []byte) ([]byte, error) {
=======
		WrapHandler(func(_ context.Context, msg []byte) ([]byte, error) {
>>>>>>> 62217fda
			return msg, nil
		}),
		WithQueueSize(total/4),
		WithRequestsPerInterval(50, time.Second),
		WithMetrics(),
	)
	var (
		eg          errgroup.Group
		ctx, cancel = context.WithCancel(context.Background())
	)
	defer cancel()
	eg.Go(func() error {
		return srv.Run(ctx)
	})
	t.Cleanup(func() {
		assert.NoError(t, eg.Wait())
	})
	for i := 0; i < total; i++ {
		eg.Go(func() error {
			if _, err := client.Request(ctx, mesh.Hosts()[1].ID(), []byte("ping")); err != nil {
				failure.Add(1)
			} else {
				success.Add(1)
			}
			wait <- struct{}{}
			return nil
		})
	}
	for i := 0; i < total; i++ {
		<-wait
	}
	require.NotZero(t, failure.Load())
	require.Greater(t, int(success.Load()), total/2)
	t.Log(success.Load())
}

func FuzzResponseConsistency(f *testing.F) {
	tester.FuzzConsistency[Response](f)
}

func FuzzResponseSafety(f *testing.F) {
	tester.FuzzSafety[Response](f)
}<|MERGE_RESOLUTION|>--- conflicted
+++ resolved
@@ -1,10 +1,8 @@
 package server
 
 import (
-	"bytes"
 	"context"
 	"errors"
-	"fmt"
 	"sync/atomic"
 	"testing"
 	"time"
@@ -27,12 +25,12 @@
 	request := []byte("test request")
 	testErr := errors.New("test error")
 
-	handler := Handler(func(_ context.Context, msg []byte) ([]byte, error) {
+	handler := func(_ context.Context, msg []byte) ([]byte, error) {
 		return msg, nil
-	})
-	errhandler := Handler(func(_ context.Context, _ []byte) ([]byte, error) {
+	}
+	errhandler := func(_ context.Context, _ []byte) ([]byte, error) {
 		return nil, testErr
-	})
+	}
 	opts := []Opt{
 		WithTimeout(100 * time.Millisecond),
 		WithLog(logtest.New(t)),
@@ -100,154 +98,6 @@
 	})
 }
 
-func TestInteractive(t *testing.T) {
-	const limit = 1024
-
-	mesh, err := mocknet.FullMeshConnected(2)
-	require.NoError(t, err)
-	proto := "itest"
-	errch := make(chan error, 1)
-	respch := make(chan []string, 1)
-
-	handler := InteractiveHandler(func(ctx context.Context, i Interactor) (time.Duration, error) {
-		hi, err := i.Receive()
-		if err != nil {
-			return 0, err
-		}
-		if string(hi) != "<hi>" {
-			return 0, fmt.Errorf("server: bad greeting message: %q", hi)
-		}
-		if err := i.Send([]byte("<hi>")); err != nil {
-			return 0, err
-		}
-
-		var b bytes.Buffer
-		for {
-			msg, err := i.Receive()
-			if err != nil {
-				return 0, err
-			}
-			m := string(msg)
-			if m == "<end>" {
-				break
-			} else if m == "<hi>" {
-				retErr := errors.New("duplicate <hi>")
-				if err := i.SendError(retErr); err != nil {
-					return 0, err
-				}
-				return 0, retErr
-			} else {
-				b.WriteString("+" + m)
-			}
-		}
-
-		for _, s := range []string{b.String(), "foo", "bar", "baz", "<end>"} {
-			if err := i.Send([]byte(s)); err != nil {
-				return 0, err
-			}
-		}
-
-		return 0, nil
-	})
-	opts := []Opt{
-		WithTimeout(100 * time.Millisecond),
-		WithLog(logtest.New(t)),
-	}
-	client := New(mesh.Hosts()[0], proto, handler, append(opts, WithRequestSizeLimit(2*limit))...)
-	srv1 := New(mesh.Hosts()[1], proto, handler, append(opts, WithRequestSizeLimit(limit))...)
-	ctx, cancel := context.WithCancel(context.Background())
-	var eg errgroup.Group
-	eg.Go(func() error {
-		return srv1.Run(ctx)
-	})
-	require.Eventually(t, func() bool {
-		for _, h := range mesh.Hosts()[1:] {
-			if len(h.Mux().Protocols()) == 0 {
-				return false
-			}
-		}
-		return true
-	}, time.Second, 10*time.Millisecond)
-	t.Cleanup(func() {
-		cancel()
-		eg.Wait()
-	})
-	makeRespHandler := func(strs ...string) InteractiveHandler {
-		return func(ctx context.Context, i Interactor) (time.Duration, error) {
-			hi, err := i.Receive()
-			if err != nil {
-				return 0, err
-			}
-			if string(hi) != "<hi>" {
-				return 0, fmt.Errorf("client: bad greeting message: %q", hi)
-			}
-
-			for _, s := range append(strs, "<end>") {
-				if err := i.Send([]byte(s)); err != nil {
-					return 0, err
-				}
-			}
-
-			var strs []string
-			for {
-				msg, err := i.Receive()
-				if err != nil {
-					return 0, err
-				}
-				m := string(msg)
-				switch m {
-				case "<end>":
-					respch <- strs
-					return 0, nil
-				case "<hi>":
-					return 0, errors.New("duplicate <hi>")
-				default:
-					strs = append(strs, m)
-				}
-			}
-		}
-	}
-	respErrHandler := func(err error) {
-		select {
-		case <-ctx.Done():
-		case errch <- err:
-		}
-	}
-	initReq := []byte("<hi>")
-
-	t.Run("ReceiveMessage", func(t *testing.T) {
-		respHandler := makeRespHandler("abc", "def", "ghi")
-		require.NoError(
-			t,
-			client.InteractiveRequest(ctx, mesh.Hosts()[1].ID(), initReq, respHandler, respErrHandler),
-		)
-		select {
-		case <-time.After(time.Second):
-			require.FailNow(t, "timed out while waiting for interaction to finish")
-		case strs := <-respch:
-			require.Equal(t, []string{"+abc+def+ghi", "foo", "bar", "baz"}, strs)
-		case err := <-errch:
-			require.Fail(t, "unexpected error", "%v", err)
-		}
-	})
-
-	t.Run("ReceiveError", func(t *testing.T) {
-		respHandler := makeRespHandler("abc", "def", "<hi>")
-		require.NoError(
-			t,
-			client.InteractiveRequest(ctx, mesh.Hosts()[1].ID(), initReq, respHandler, respErrHandler),
-		)
-		select {
-		case <-time.After(time.Second):
-			require.FailNow(t, "timed out while waiting for error response")
-		case <-respch:
-			require.FailNow(t, "got unexpected response")
-		case err := <-errch:
-			require.ErrorContains(t, err, "peer reported an error: duplicate <hi>")
-		}
-	})
-}
-
 func TestQueued(t *testing.T) {
 	mesh, err := mocknet.FullMeshConnected(2)
 	require.NoError(t, err)
@@ -263,11 +113,7 @@
 	srv := New(
 		mesh.Hosts()[1],
 		proto,
-<<<<<<< HEAD
-		Handler(func(_ context.Context, msg []byte) ([]byte, error) {
-=======
 		WrapHandler(func(_ context.Context, msg []byte) ([]byte, error) {
->>>>>>> 62217fda
 			return msg, nil
 		}),
 		WithQueueSize(total/4),
