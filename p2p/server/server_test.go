--- conflicted
+++ resolved
@@ -7,11 +7,8 @@
 	"testing"
 	"time"
 
-<<<<<<< HEAD
+	"github.com/libp2p/go-libp2p/core/host"
 	"github.com/libp2p/go-libp2p/core/peer"
-=======
-	"github.com/libp2p/go-libp2p/core/host"
->>>>>>> 4ab0d09e
 	mocknet "github.com/libp2p/go-libp2p/p2p/net/mock"
 	"github.com/spacemeshos/go-scale/tester"
 	"github.com/stretchr/testify/assert"
@@ -118,12 +115,8 @@
 		srvID := mesh.Hosts()[1].ID()
 		response, err := client.Request(ctx, srvID, request)
 		require.NoError(t, err)
-<<<<<<< HEAD
 		expResponse := append(request, []byte(mesh.Hosts()[0].ID())...)
 		require.Equal(t, expResponse, response)
-		require.NotEmpty(t, mesh.Hosts()[2].Network().ConnsToPeer(mesh.Hosts()[0].ID()))
-=======
-		require.Equal(t, request, response)
 		srvConns := mesh.Hosts()[1].Network().ConnsToPeer(mesh.Hosts()[0].ID())
 		require.NotEmpty(t, srvConns)
 		require.Equal(t, n+1, srv1.NumAcceptedRequests())
@@ -143,10 +136,10 @@
 		srvID := mesh.Hosts()[3].ID()
 		response, err := client.Request(ctx, srvID, request)
 		require.NoError(t, err)
-		require.Equal(t, request, response)
+		expResponse := append(request, []byte(mesh.Hosts()[0].ID())...)
+		require.Equal(t, expResponse, response)
 		srvConns := mesh.Hosts()[3].Network().ConnsToPeer(mesh.Hosts()[0].ID())
 		require.NotEmpty(t, srvConns)
->>>>>>> 4ab0d09e
 		require.Equal(t, n+1, srv1.NumAcceptedRequests())
 	})
 	t.Run("ReceiveError", func(t *testing.T) {
