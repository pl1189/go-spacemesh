package txs

import (
	"context"
	"math/rand/v2"
	"testing"
	"time"

	"github.com/stretchr/testify/require"
	"go.uber.org/zap"
	"go.uber.org/zap/zaptest"

	"github.com/spacemeshos/go-spacemesh/common/types"
	"github.com/spacemeshos/go-spacemesh/signing"
	"github.com/spacemeshos/go-spacemesh/sql"
	"github.com/spacemeshos/go-spacemesh/sql/layers"
	"github.com/spacemeshos/go-spacemesh/sql/statesql"
	"github.com/spacemeshos/go-spacemesh/sql/transactions"
)

type testCache struct {
	*Cache
	db sql.StateDatabase
}

type testAcct struct {
	signer         *signing.EdSigner
	principal      types.Address
	nonce, balance uint64
}

func makeResults(lid types.LayerID, bid types.BlockID, txs ...types.Transaction) []types.TransactionWithResult {
	var results []types.TransactionWithResult
	for _, tx := range txs {
		results = append(results, types.TransactionWithResult{
			Transaction: tx,
			TransactionResult: types.TransactionResult{
				Layer: lid,
				Block: bid,
			},
		})
	}
	return results
}

func getStateFunc(states map[types.Address]*testAcct) stateFunc {
	return func(addr types.Address) (uint64, uint64) {
		st := states[addr]
		if st == nil {
			return 0, 0
		}
		return st.nonce, st.balance
	}
}

func newMeshTX(
	t *testing.T,
	nonce uint64,
	signer *signing.EdSigner,
	amt uint64,
	received time.Time,
) *types.MeshTransaction {
	t.Helper()
	return &types.MeshTransaction{
		Transaction: *newTx(t, nonce, amt, defaultFee, signer),
		Received:    received,
	}
}

func genAndSaveTXs(
	t *testing.T,
	db sql.StateDatabase,
	signer *signing.EdSigner,
	from, to uint64,
	startTime time.Time,
) []*types.MeshTransaction {
	t.Helper()
	mtxs := genTXs(t, signer, from, to, startTime)
	saveTXs(t, db, mtxs)
	return mtxs
}

func genTXs(t *testing.T, signer *signing.EdSigner, from, to uint64, startTime time.Time) []*types.MeshTransaction {
	t.Helper()
	mtxs := make([]*types.MeshTransaction, 0, int(to-from+1))
	for i := from; i <= to; i++ {
		mtx := newMeshTX(t, i, signer, defaultAmount, startTime.Add(time.Second*time.Duration(i)))
		mtxs = append(mtxs, mtx)
	}
	return mtxs
}

func saveTXs(t *testing.T, db sql.StateDatabase, mtxs []*types.MeshTransaction) {
	t.Helper()
	for _, mtx := range mtxs {
		require.NoError(t, transactions.Add(db, &mtx.Transaction, mtx.Received))
	}
}

<<<<<<< HEAD
func checkTXStateFromDB(t *testing.T, db sql.StateDatabase, txs []*types.MeshTransaction, state types.TXState) {
=======
func checkTXStateFromDB(t *testing.T, db *sql.Database, txs []*types.MeshTransaction, state types.TXState) {
	t.Helper()
>>>>>>> f8354c52
	for _, mtx := range txs {
		got, err := transactions.Get(db, mtx.ID)
		require.NoError(t, err)
		require.Equal(t, state, got.State)
	}
}

<<<<<<< HEAD
func checkTXNotInDB(t *testing.T, db sql.StateDatabase, tid types.TransactionID) {
=======
func checkTXNotInDB(t *testing.T, db *sql.Database, tid types.TransactionID) {
	t.Helper()
>>>>>>> f8354c52
	_, err := transactions.Get(db, tid)
	require.ErrorIs(t, err, sql.ErrNotFound)
}

func checkTX(t *testing.T, c *Cache, tid types.TransactionID, lid types.LayerID, bid types.BlockID) {
	t.Helper()
	got := c.Get(tid)
	require.NotNil(t, got)
	require.Equal(t, tid, got.ID)
	require.Equal(t, lid, got.Layer)
	require.Equal(t, bid, got.Block)
}

func checkNoTX(t *testing.T, c *Cache, tid types.TransactionID) {
	t.Helper()
	require.Nil(t, c.Get(tid))
}

func checkMempool(t *testing.T, c *Cache, expected map[types.Address][]*types.MeshTransaction) {
	t.Helper()
	mempool := c.GetMempool()
	require.Len(t, mempool, len(expected))
	for addr := range mempool {
		var (
			exp types.MeshTransaction
			got NanoTX
		)
		for i, ntx := range mempool[addr] {
			got = *ntx
			exp = *expected[addr][i]
			require.Equal(t, exp.ID, got.ID)
		}
	}
}

func checkProjection(t *testing.T, c *Cache, addr types.Address, nonce, balance uint64) {
	t.Helper()
	pNonce, pBalance := c.GetProjection(addr)
	require.Equal(t, nonce, pNonce)
	require.Equal(t, balance, pBalance)
}

func createState(tb testing.TB, numAccounts int) map[types.Address]*testAcct {
	tb.Helper()
	const maxBalance = 100_000_000
	const minBalance = 1_000_000
	accounts := make(map[types.Address]*testAcct)
	for i := 0; i < numAccounts; i++ {
		signer, err := signing.NewEdSigner()
		require.NoError(tb, err)
		principal := types.GenerateAddress(signer.PublicKey().Bytes())
		bal := rand.Uint64()%(maxBalance-minBalance) + minBalance
		accounts[principal] = &testAcct{
			signer:    signer,
			principal: principal,
			nonce:     rand.Uint64()%1000 + 1,
			balance:   bal,
		}
	}
	return accounts
}

func createCache(tb testing.TB, numAccounts int) (*testCache, map[types.Address]*testAcct) {
	tb.Helper()
	accounts := createState(tb, numAccounts)
	db := statesql.InMemory()
	return &testCache{
		Cache: NewCache(getStateFunc(accounts), zaptest.NewLogger(tb)),
		db:    db,
	}, accounts
}

func createSingleAccountTestCache(tb testing.TB) (*testCache, *testAcct) {
	tb.Helper()
	signer, err := signing.NewEdSigner()
	require.NoError(tb, err)
	principal := types.GenerateAddress(signer.PublicKey().Bytes())
	ta := &testAcct{signer: signer, principal: principal, nonce: rand.Uint64()%1000 + 1, balance: defaultBalance}
	states := map[types.Address]*testAcct{principal: ta}
	db := statesql.InMemory()
	return &testCache{
		Cache: NewCache(getStateFunc(states), zap.NewNop()),
		db:    db,
	}, ta
}

func buildCache(
	t *testing.T,
	tc *testCache,
	accounts map[types.Address]*testAcct,
	accountTXs map[types.Address][]*types.MeshTransaction,
) {
	t.Helper()
	for principal, ta := range accounts {
		if _, ok := accountTXs[principal]; ok {
			checkProjection(t, tc.Cache, ta.principal, ta.nonce, ta.balance)
		}
	}
	require.NoError(t, tc.Cache.buildFromScratch(tc.db))

	expectedMempool := make(map[types.Address][]*types.MeshTransaction)
	for principal, ta := range accounts {
		if mtxs, ok := accountTXs[principal]; ok {
			num := len(mtxs)
			if num > maxTXsPerAcct {
				num = maxTXsPerAcct
			}
			newNextNonce := ta.nonce + uint64(num)
			newBalance := ta.balance
			for _, mtx := range mtxs[:num] {
				checkTX(t, tc.Cache, mtx.ID, 0, types.EmptyBlockID)
				newBalance -= mtx.Spending()
			}
			checkProjection(t, tc.Cache, ta.principal, newNextNonce, newBalance)
			expectedMempool[principal] = mtxs[:num]
		}
	}
	checkMempool(t, tc.Cache, expectedMempool)
}

func buildSingleAccountCache(
	t *testing.T,
	tc *testCache,
	ta *testAcct,
	mtxs []*types.MeshTransaction,
) (uint64, uint64) {
	t.Helper()
	checkProjection(t, tc.Cache, ta.principal, ta.nonce, ta.balance)

	newNextNonce := ta.nonce + uint64(len(mtxs))
	newBalance := ta.balance
	for _, mtx := range mtxs {
		newBalance -= mtx.Spending()
	}

	require.NoError(t, tc.Cache.buildFromScratch(tc.db))
	for _, mtx := range mtxs {
		checkTX(t, tc.Cache, mtx.ID, 0, types.EmptyBlockID)
	}
	checkProjection(t, tc.Cache, ta.principal, newNextNonce, newBalance)
	var expectedMempool map[types.Address][]*types.MeshTransaction
	if len(mtxs) > 0 {
		expectedMempool = map[types.Address][]*types.MeshTransaction{ta.principal: mtxs}
	}
	checkMempool(t, tc.Cache, expectedMempool)
	return newNextNonce, newBalance
}

func TestCache_Account_HappyFlow(t *testing.T) {
	tc, ta := createSingleAccountTestCache(t)
	// nothing in the cache yet
	checkProjection(t, tc.Cache, ta.principal, ta.nonce, ta.balance)

	startTime := time.Now()
	mtxs := genAndSaveTXs(t, tc.db, ta.signer, ta.nonce, ta.nonce+4, startTime)
	sameNonces := genAndSaveTXs(t, tc.db, ta.signer, ta.nonce, ta.nonce+1, startTime.Add(time.Hour))
	oldNonces := genAndSaveTXs(t, tc.db, ta.signer, ta.nonce-2, ta.nonce-1, startTime.Add(time.Hour*2))
	newNextNonce := ta.nonce + uint64(len(mtxs))
	newBalance := ta.balance
	for _, mtx := range mtxs {
		newBalance -= mtx.Spending()
	}

	// build the cache from DB
	require.NoError(t, tc.buildFromScratch(tc.db))
	for _, mtx := range mtxs {
		checkTX(t, tc.Cache, mtx.ID, 0, types.EmptyBlockID)
	}
	for _, mtx := range append(oldNonces, sameNonces...) {
		checkNoTX(t, tc.Cache, mtx.ID)
	}
	checkProjection(t, tc.Cache, ta.principal, newNextNonce, newBalance)
	expectedMempool := map[types.Address][]*types.MeshTransaction{ta.principal: mtxs}
	checkMempool(t, tc.Cache, expectedMempool)
	checkTXStateFromDB(t, tc.db, mtxs, types.MEMPOOL)
	checkTXStateFromDB(t, tc.db, oldNonces, types.MEMPOOL)
	checkTXStateFromDB(t, tc.db, sameNonces, types.MEMPOOL)

	// tx0 and tx1 got packed into a block
	// tx1 and tx2 got packed into a proposal
	lid := types.LayerID(97)
	require.NoError(t, layers.SetApplied(tc.db, lid.Sub(1), types.RandomBlockID()))
	pid := types.ProposalID{1, 2, 3}
	bid := types.BlockID{3, 2, 1}
	addedToBlock := []types.TransactionID{mtxs[0].ID, mtxs[1].ID}
	addedToProposal := []types.TransactionID{mtxs[1].ID, mtxs[2].ID}
	require.NoError(t, tc.LinkTXsWithBlock(tc.db, lid, bid, addedToBlock))
	require.NoError(t, tc.LinkTXsWithProposal(tc.db, lid.Add(1), pid, addedToProposal))
	for _, tid := range addedToBlock {
		checkTX(t, tc.Cache, tid, lid, bid)
	}
	checkTX(t, tc.Cache, mtxs[2].ID, lid.Add(1), types.EmptyBlockID)
	for _, mtx := range mtxs[3:] {
		checkTX(t, tc.Cache, mtx.ID, 0, types.EmptyBlockID)
	}
	checkProjection(t, tc.Cache, ta.principal, newNextNonce, newBalance)
	// mempool will only include transactions that are not in proposals/blocks
	expectedMempool = map[types.Address][]*types.MeshTransaction{ta.principal: mtxs[3:]}
	checkMempool(t, tc.Cache, expectedMempool)
	// but in db state are all MEMPOOL before they are executed
	checkTXStateFromDB(t, tc.db, mtxs, types.MEMPOOL)
	checkTXStateFromDB(t, tc.db, oldNonces, types.MEMPOOL)
	checkTXStateFromDB(t, tc.db, sameNonces, types.MEMPOOL)

	// the block with tx0 and tx1 is applied.
	// there is also an incoming fund of `income` to the principal's account
	income := defaultAmount * 100
	ta.nonce += 2
	for _, mtx := range mtxs[:2] {
		ta.balance -= mtx.Spending()
	}
	ta.balance += income
	applied := makeResults(lid, bid, mtxs[0].Transaction, mtxs[1].Transaction)
	require.NoError(t, tc.ApplyLayer(context.Background(), tc.db, lid, bid, applied, []types.Transaction{}))

	for _, mtx := range mtxs[:2] {
		checkNoTX(t, tc.Cache, mtx.ID)
	}
	checkTXStateFromDB(t, tc.db, mtxs[:2], types.APPLIED)
	checkTX(t, tc.Cache, mtxs[2].ID, lid.Add(1), types.EmptyBlockID)
	for _, mtx := range mtxs[3:] {
		checkTX(t, tc.Cache, mtx.ID, 0, types.EmptyBlockID)
	}
	checkProjection(t, tc.Cache, ta.principal, newNextNonce, newBalance+income)
	// mempool is unchanged
	checkMempool(t, tc.Cache, expectedMempool)
	for _, mtx := range append(oldNonces, sameNonces...) {
		got, err := transactions.Get(tc.db, mtx.ID)
		require.NoError(t, err)
		require.Equal(t, types.MEMPOOL, got.State)
	}

	// revert to one layer before lid
	revertTo := lid.Sub(1)
	ta.nonce -= 2
	ta.balance = defaultBalance
	require.NoError(t, tc.RevertToLayer(tc.db, revertTo))
	for _, tid := range addedToBlock {
		checkTX(t, tc.Cache, tid, lid, bid)
	}
	checkTX(t, tc.Cache, mtxs[2].ID, lid.Add(1), types.EmptyBlockID)
	for _, mtx := range mtxs[3:] {
		checkTX(t, tc.Cache, mtx.ID, 0, types.EmptyBlockID)
	}
	for _, mtx := range append(oldNonces, sameNonces...) {
		checkNoTX(t, tc.Cache, mtx.ID)
	}
	checkProjection(t, tc.Cache, ta.principal, newNextNonce, newBalance)
	checkTXStateFromDB(t, tc.db, mtxs, types.MEMPOOL)
	checkTXStateFromDB(t, tc.db, oldNonces, types.MEMPOOL)
	checkTXStateFromDB(t, tc.db, sameNonces, types.MEMPOOL)
}

func TestCache_Account_TXInMultipleLayers(t *testing.T) {
	tc, ta := createSingleAccountTestCache(t)
	mtxs := genAndSaveTXs(t, tc.db, ta.signer, ta.nonce, ta.nonce+4, time.Now())
	newNextNonce, newBalance := buildSingleAccountCache(t, tc, ta, mtxs)

	lid := types.LayerID(97)
	require.NoError(t, layers.SetApplied(tc.db, lid.Sub(1), types.RandomBlockID()))
	// tx0 got packed into block0 at lid
	// tx1 got packed into block1 at lid and a proposal at lid+1
	bid0 := types.BlockID{1, 2, 3}
	bid1 := types.BlockID{3, 2, 1}
	pid := types.ProposalID{3, 3, 3}
	require.NoError(t, tc.LinkTXsWithBlock(tc.db, lid, bid0, []types.TransactionID{mtxs[0].ID}))
	require.NoError(t, tc.LinkTXsWithBlock(tc.db, lid, bid1, []types.TransactionID{mtxs[1].ID}))
	require.NoError(t, tc.LinkTXsWithProposal(tc.db, lid.Add(1), pid, []types.TransactionID{mtxs[1].ID}))
	checkTX(t, tc.Cache, mtxs[0].ID, lid, bid0)
	checkTX(t, tc.Cache, mtxs[1].ID, lid, bid1)
	for _, mtx := range mtxs[2:] {
		checkTX(t, tc.Cache, mtx.ID, 0, types.EmptyBlockID)
	}
	checkProjection(t, tc.Cache, ta.principal, newNextNonce, newBalance)

	// mempool will only include transactions that are not in proposals/blocks
	expectedMempool := map[types.Address][]*types.MeshTransaction{ta.principal: mtxs[2:]}
	checkMempool(t, tc.Cache, expectedMempool)
	checkTXStateFromDB(t, tc.db, mtxs, types.MEMPOOL)

	// block0 is applied.
	// there is also an incoming fund of `income` to the principal's account
	income := defaultAmount * 100
	ta.nonce++
	ta.balance = ta.balance - mtxs[0].Spending() + income
	applied := makeResults(lid, bid0, mtxs[0].Transaction)
	require.NoError(t, tc.ApplyLayer(context.Background(), tc.db, lid, bid0, applied, []types.Transaction{}))
	checkNoTX(t, tc.Cache, mtxs[0].ID)
	checkTX(t, tc.Cache, mtxs[1].ID, lid.Add(1), types.EmptyBlockID)
	for _, mtx := range mtxs[2:] {
		checkTX(t, tc.Cache, mtx.ID, 0, types.EmptyBlockID)
	}
	checkProjection(t, tc.Cache, ta.principal, newNextNonce, newBalance+income)
	// mempool is unchanged
	checkMempool(t, tc.Cache, expectedMempool)
	checkTXStateFromDB(t, tc.db, mtxs[:1], types.APPLIED)
	checkTXStateFromDB(t, tc.db, mtxs[1:], types.MEMPOOL)
}

func TestCache_Account_EmptyLayerApplied_LowerNonceBackToMempool(t *testing.T) {
	tc, ta := createSingleAccountTestCache(t)
	mtxs := genAndSaveTXs(t, tc.db, ta.signer, ta.nonce, ta.nonce+1, time.Now())
	newNextNonce, newBalance := buildSingleAccountCache(t, tc, ta, mtxs)

	lid := types.LayerID(97)
	require.NoError(t, layers.SetApplied(tc.db, lid.Sub(1), types.RandomBlockID()))
	// tx0 got packed into block0 at lid
	// tx1 got packed into block1 at lid and a proposal at lid+1
	bid0 := types.BlockID{1, 2, 3}
	bid1 := types.BlockID{3, 2, 1}
	pid := types.ProposalID{3, 3, 3}
	require.NoError(t, tc.LinkTXsWithBlock(tc.db, lid, bid0, []types.TransactionID{mtxs[0].ID}))
	require.NoError(t, tc.LinkTXsWithBlock(tc.db, lid, bid1, []types.TransactionID{mtxs[1].ID}))
	require.NoError(t, tc.LinkTXsWithProposal(tc.db, lid.Add(1), pid, []types.TransactionID{mtxs[1].ID}))
	checkTX(t, tc.Cache, mtxs[0].ID, lid, bid0)
	checkTX(t, tc.Cache, mtxs[1].ID, lid, bid1)
	checkProjection(t, tc.Cache, ta.principal, newNextNonce, newBalance)

	// mempool will only include transactions that are not in proposals/blocks
	checkMempool(t, tc.Cache, nil)
	checkTXStateFromDB(t, tc.db, mtxs, types.MEMPOOL)

	// empty layer is applied.
	// there is also an incoming fund of `income` to the principal's account
	require.NoError(t, tc.ApplyLayer(context.Background(), tc.db, lid, types.EmptyBlockID, nil, nil))
	checkTX(t, tc.Cache, mtxs[0].ID, 0, types.EmptyBlockID)
	checkTX(t, tc.Cache, mtxs[1].ID, lid.Add(1), types.EmptyBlockID)
	checkProjection(t, tc.Cache, ta.principal, newNextNonce, newBalance)
	// tx0 is back to mempool, and mtxs[1] will be too, because mempool starts from the
	// first nonce without an empty layer
	mtxs[0].BlockID = types.EmptyBlockID
	mtxs[0].LayerID = 0
	mtxs[1].BlockID = types.EmptyBlockID
	mtxs[1].LayerID = lid.Add(1)
	expectedMempool := map[types.Address][]*types.MeshTransaction{ta.principal: mtxs}
	checkMempool(t, tc.Cache, expectedMempool)
	checkTXStateFromDB(t, tc.db, mtxs, types.MEMPOOL)
}

func TestCache_Account_EmptyLayerApplied_HigherNonceBackToMempool(t *testing.T) {
	tc, ta := createSingleAccountTestCache(t)
	mtxs := genAndSaveTXs(t, tc.db, ta.signer, ta.nonce, ta.nonce+1, time.Now())
	newNextNonce, newBalance := buildSingleAccountCache(t, tc, ta, mtxs)

	lid := types.LayerID(97)
	require.NoError(t, layers.SetApplied(tc.db, lid.Sub(1), types.RandomBlockID()))
	// tx0 got packed into block0 at lid
	// tx1 got packed into block1 at lid and a proposal at lid+1
	bid0 := types.BlockID{1, 2, 3}
	bid1 := types.BlockID{3, 2, 1}
	pid := types.ProposalID{3, 3, 3}
	require.NoError(t, tc.LinkTXsWithBlock(tc.db, lid, bid0, []types.TransactionID{mtxs[0].ID}))
	require.NoError(t, tc.LinkTXsWithBlock(tc.db, lid, bid1, []types.TransactionID{mtxs[1].ID}))
	require.NoError(t, tc.LinkTXsWithProposal(tc.db, lid.Add(1), pid, []types.TransactionID{mtxs[0].ID}))
	checkTX(t, tc.Cache, mtxs[0].ID, lid, bid0)
	checkTX(t, tc.Cache, mtxs[1].ID, lid, bid1)
	checkProjection(t, tc.Cache, ta.principal, newNextNonce, newBalance)

	// mempool will only include transactions that are not in proposals/blocks
	checkMempool(t, tc.Cache, nil)
	checkTXStateFromDB(t, tc.db, mtxs, types.MEMPOOL)

	// empty layer is applied.
	// there is also an incoming fund of `income` to the principal's account
	require.NoError(t, tc.ApplyLayer(context.Background(), tc.db, lid, types.EmptyBlockID, nil, nil))
	checkTX(t, tc.Cache, mtxs[0].ID, lid.Add(1), types.EmptyBlockID)
	checkTX(t, tc.Cache, mtxs[1].ID, 0, types.EmptyBlockID)
	checkProjection(t, tc.Cache, ta.principal, newNextNonce, newBalance)
	// tx1 is back to mempool
	mtxs[1].BlockID = types.EmptyBlockID
	mtxs[1].LayerID = 0
	expectedMempool := map[types.Address][]*types.MeshTransaction{ta.principal: mtxs[1:]}
	checkMempool(t, tc.Cache, expectedMempool)
	checkTXStateFromDB(t, tc.db, mtxs, types.MEMPOOL)
}

func TestCache_Account_TooManyNonce(t *testing.T) {
	tc, ta := createSingleAccountTestCache(t)
	ta.balance = uint64(1000000)
	checkProjection(t, tc.Cache, ta.principal, ta.nonce, ta.balance)
	checkMempool(t, tc.Cache, nil)

	mtxs := genAndSaveTXs(t, tc.db, ta.signer, ta.nonce, ta.nonce+maxTXsPerAcct, time.Now())
	require.NoError(t, tc.buildFromScratch(tc.db))
	require.True(t, tc.MoreInDB(ta.principal))
	last := len(mtxs) - 1
	for _, mtx := range mtxs[:last] {
		checkTX(t, tc.Cache, mtx.ID, 0, types.EmptyBlockID)
	}
	// the last one is not in the cache
	checkNoTX(t, tc.Cache, mtxs[last].ID)

	newNextNonce := ta.nonce + maxTXsPerAcct
	newBalance := ta.balance
	for _, mtx := range mtxs[:last] {
		newBalance -= mtx.Spending()
	}
	checkProjection(t, tc.Cache, ta.principal, newNextNonce, newBalance)
	expectedMempool := map[types.Address][]*types.MeshTransaction{ta.principal: mtxs[:last]}
	checkMempool(t, tc.Cache, expectedMempool)
}

func TestCache_Account_TooManySameNonceTXs(t *testing.T) {
	tc, ta := createSingleAccountTestCache(t)
	ta.balance = uint64(1000000)
	checkProjection(t, tc.Cache, ta.principal, ta.nonce, ta.balance)
	checkMempool(t, tc.Cache, nil)

	now := time.Now()
	mtxs := make([]*types.MeshTransaction, 0, maxTXsPerNonce+1)
	for i := 0; i <= maxTXsPerNonce; i++ {
		mtx := newMeshTX(t, ta.nonce, ta.signer, defaultAmount, now.Add(time.Second*time.Duration(i)))
		mtx.GasPrice = defaultFee + uint64(i)
		mtx.MaxGas = 1
		mtxs = append(mtxs, mtx)
		require.NoError(t, transactions.Add(tc.db, &mtx.Transaction, mtx.Received))
	}
	require.NoError(t, tc.buildFromScratch(tc.db))
	cutoff := len(mtxs) - 2
	best := mtxs[cutoff]
	checkTX(t, tc.Cache, best.ID, 0, types.EmptyBlockID)
	for _, mtx := range mtxs {
		if mtx == best {
			checkTX(t, tc.Cache, best.ID, 0, types.EmptyBlockID)
		} else {
			checkNoTX(t, tc.Cache, mtx.ID)
		}
	}
	checkProjection(t, tc.Cache, ta.principal, ta.nonce+1, ta.balance-best.Spending())
	expectedMempool := map[types.Address][]*types.MeshTransaction{ta.principal: {best}}
	checkMempool(t, tc.Cache, expectedMempool)
}

func TestCache_Account_NonceTooSmall_AllPendingTXs(t *testing.T) {
	tc, ta := createSingleAccountTestCache(t)
	checkProjection(t, tc.Cache, ta.principal, ta.nonce, ta.balance)
	checkMempool(t, tc.Cache, nil)

	mtxs := genAndSaveTXs(t, tc.db, ta.signer, ta.nonce-3, ta.nonce-1, time.Now())
	require.NoError(t, tc.buildFromScratch(tc.db))
	for _, mtx := range mtxs {
		checkNoTX(t, tc.Cache, mtx.ID)
	}

	checkProjection(t, tc.Cache, ta.principal, ta.nonce, ta.balance)
	checkMempool(t, tc.Cache, nil)
	require.False(t, tc.MoreInDB(ta.principal))
}

func TestCache_Account_InsufficientBalance_AllPendingTXs(t *testing.T) {
	tc, ta := createSingleAccountTestCache(t)
	checkProjection(t, tc.Cache, ta.principal, ta.nonce, ta.balance)
	checkMempool(t, tc.Cache, nil)

	now := time.Now()
	mtxs := make([]*types.MeshTransaction, 0, 3)
	for i := 0; i <= 2; i++ {
		mtx := newMeshTX(t, ta.nonce+uint64(i), ta.signer, defaultAmount, now.Add(time.Second*time.Duration(i)))
		// make it so none of the txs is feasible
		mtx.MaxSpend = ta.balance
		mtxs = append(mtxs, mtx)
		require.NoError(t, transactions.Add(tc.db, &mtx.Transaction, mtx.Received))
	}

	require.NoError(t, tc.buildFromScratch(tc.db))
	for _, mtx := range mtxs {
		checkNoTX(t, tc.Cache, mtx.ID)
	}

	checkProjection(t, tc.Cache, ta.principal, ta.nonce, ta.balance)
	checkMempool(t, tc.Cache, nil)
	require.True(t, tc.MoreInDB(ta.principal))
}

func TestCache_Account_Add_TooManyNonce_OK(t *testing.T) {
	tc, ta := createSingleAccountTestCache(t)
	ta.balance = uint64(1000000)
	mtxs := genAndSaveTXs(t, tc.db, ta.signer, ta.nonce, ta.nonce+maxTXsPerAcct-1, time.Now())
	newNextNonce, newBalance := buildSingleAccountCache(t, tc, ta, mtxs)

	oneTooMany := &types.MeshTransaction{
		Transaction: *newTx(t, ta.nonce+maxTXsPerAcct, defaultAmount, defaultFee, ta.signer),
		Received:    time.Now(),
	}
	require.NoError(t, tc.Add(context.Background(), tc.db, &oneTooMany.Transaction, oneTooMany.Received, false))
	require.True(t, tc.MoreInDB(ta.principal))
	checkNoTX(t, tc.Cache, oneTooMany.ID)
	checkTXStateFromDB(t, tc.db, append(mtxs, oneTooMany), types.MEMPOOL)

	checkProjection(t, tc.Cache, ta.principal, newNextNonce, newBalance)
	expectedMempool := map[types.Address][]*types.MeshTransaction{ta.principal: mtxs}
	checkMempool(t, tc.Cache, expectedMempool)
}

func TestCache_Account_Add_SuperiorReplacesInferior(t *testing.T) {
	tc, ta := createSingleAccountTestCache(t)
	oldOne := &types.MeshTransaction{
		Transaction: *newTx(t, ta.nonce, defaultAmount, defaultFee, ta.signer),
		Received:    time.Now(),
	}
	require.NoError(t, transactions.Add(tc.db, &oldOne.Transaction, oldOne.Received))
	buildSingleAccountCache(t, tc, ta, []*types.MeshTransaction{oldOne})

	// now add a superior tx
	higherFee := defaultFee + 1
	better := &types.MeshTransaction{
		Transaction: *newTx(t, ta.nonce, defaultAmount, higherFee, ta.signer),
		Received:    time.Now(),
	}
	require.NoError(t, tc.Add(context.Background(), tc.db, &better.Transaction, better.Received, false))
	checkTX(t, tc.Cache, better.ID, 0, types.EmptyBlockID)
	checkNoTX(t, tc.Cache, oldOne.ID)
	checkProjection(t, tc.Cache, ta.principal, ta.nonce+1, ta.balance-better.Spending())
	expectedMempool := map[types.Address][]*types.MeshTransaction{ta.principal: {better}}
	checkMempool(t, tc.Cache, expectedMempool)
	checkTXStateFromDB(t, tc.db, []*types.MeshTransaction{oldOne, better}, types.MEMPOOL)
}

func TestCache_Account_Add_SuperiorReplacesInferior_EvictLaterNonce(t *testing.T) {
	tc, ta := createSingleAccountTestCache(t)
	mtxs := genAndSaveTXs(t, tc.db, ta.signer, ta.nonce, ta.nonce+4, time.Now())
	buildSingleAccountCache(t, tc, ta, mtxs)

	// now add a tx at the next nonce that cause all later nonce transactions to be infeasible
	higherFee := defaultFee + 1
	bigAmount := ta.balance - higherFee*defaultGas
	better := &types.MeshTransaction{
		Transaction: *newTx(t, ta.nonce, bigAmount, higherFee, ta.signer),
		Received:    time.Now(),
	}
	require.NoError(t, tc.Add(context.Background(), tc.db, &better.Transaction, better.Received, false))
	checkTX(t, tc.Cache, better.ID, 0, types.EmptyBlockID)
	for _, mtx := range mtxs {
		checkNoTX(t, tc.Cache, mtx.ID)
	}
	checkProjection(t, tc.Cache, ta.principal, ta.nonce+1, 0)
	expectedMempool := map[types.Address][]*types.MeshTransaction{ta.principal: {better}}
	checkMempool(t, tc.Cache, expectedMempool)
	require.True(t, tc.MoreInDB(ta.principal))
	checkTXStateFromDB(t, tc.db, append(mtxs, better), types.MEMPOOL)
}

func TestCache_Account_Add_UpdateHeader(t *testing.T) {
	tc, ta := createSingleAccountTestCache(t)
	buildSingleAccountCache(t, tc, ta, nil)

	tx := newTx(t, ta.nonce-1, defaultAmount, defaultFee, ta.signer)
	hdrless := *tx
	hdrless.TxHeader = nil

	// the hdrless tx is saved via syncing from blocks
	require.NoError(t, transactions.Add(tc.db, &hdrless, time.Now()))
	got, err := transactions.Get(tc.db, tx.ID)
	require.NoError(t, err)
	require.Nil(t, got.TxHeader)

	// update header and cache during execution
	require.ErrorIs(t, tc.Add(context.Background(), tc.db, tx, time.Now(), true), errBadNonce)
	got, err = transactions.Get(tc.db, tx.ID)
	require.NoError(t, err)
	require.NotNil(t, got.TxHeader)
}

func TestCache_Account_Add_NonceTooSmall(t *testing.T) {
	tc, ta := createSingleAccountTestCache(t)
	buildSingleAccountCache(t, tc, ta, nil)

	tx := newTx(t, ta.nonce-1, defaultAmount, defaultFee, ta.signer)
	require.ErrorIs(t, tc.Add(context.Background(), tc.db, tx, time.Now(), false), errBadNonce)
	checkNoTX(t, tc.Cache, tx.ID)
	checkProjection(t, tc.Cache, ta.principal, ta.nonce, ta.balance)
	checkMempool(t, tc.Cache, nil)
	require.False(t, tc.MoreInDB(ta.principal))
	checkTXNotInDB(t, tc.db, tx.ID)
}

func TestCache_Account_Add_RandomOrder(t *testing.T) {
	tc, ta := createSingleAccountTestCache(t)
	buildSingleAccountCache(t, tc, ta, nil)

	mtxs := genTXs(t, ta.signer, ta.nonce, ta.nonce+9, time.Now())
	sorted := make([]*types.MeshTransaction, len(mtxs))
	copy(sorted, mtxs)
	rand.Shuffle(len(sorted), func(i, j int) {
		sorted[i], sorted[j] = sorted[j], sorted[i]
	})
	for _, mtx := range sorted {
		require.NoError(t, tc.Add(context.Background(), tc.db, &mtx.Transaction, mtx.Received, false))
	}
	newBalance := ta.balance
	for _, mtx := range mtxs {
		checkTX(t, tc.Cache, mtx.ID, 0, types.EmptyBlockID)
		newBalance -= mtx.Spending()
	}
	checkProjection(t, tc.Cache, ta.principal, ta.nonce+uint64(len(mtxs)), newBalance)
	expectedMempool := map[types.Address][]*types.MeshTransaction{ta.principal: mtxs}
	checkMempool(t, tc.Cache, expectedMempool)
	checkTXStateFromDB(t, tc.db, mtxs, types.MEMPOOL)
}

func TestCache_Account_ReplaceByFee(t *testing.T) {
	tc, ta := createSingleAccountTestCache(t)
	ta.balance = uint64(1000000)
	checkProjection(t, tc.Cache, ta.principal, ta.nonce, ta.balance)

	now := time.Now()
	mtx := newMeshTX(t, ta.nonce, ta.signer, defaultAmount, now.Add(time.Second*time.Duration(10)))
	mtx.GasPrice = defaultFee
	mtx.MaxGas = 1
	require.NoError(t, transactions.Add(tc.db, &mtx.Transaction, mtx.Received))
	require.NoError(t, tc.buildFromScratch(tc.db))
	checkTX(t, tc.Cache, mtx.ID, 0, types.EmptyBlockID)

	rbfTx := newMeshTX(t, ta.nonce, ta.signer, defaultAmount+500, now.Add(time.Second*time.Duration(10)))
	rbfTx.GasPrice = defaultFee + 1
	rbfTx.MaxGas = 1
	err := tc.Cache.Add(context.Background(), tc.db, &rbfTx.Transaction, now.Add(time.Second*time.Duration(20)), false)
	require.NoError(t, err)

	checkTX(t, tc.Cache, rbfTx.ID, 0, types.EmptyBlockID)
	checkNoTX(t, tc.Cache, mtx.ID)
	checkProjection(t, tc.Cache, ta.principal, ta.nonce+1, ta.balance-rbfTx.Spending())
	expectedMempool := map[types.Address][]*types.MeshTransaction{ta.principal: {rbfTx}}
	checkMempool(t, tc.Cache, expectedMempool)
}

func TestCache_Account_Add_InsufficientBalance_ResetAfterApply(t *testing.T) {
	tc, ta := createSingleAccountTestCache(t)
	buildSingleAccountCache(t, tc, ta, nil)
	mtx := &types.MeshTransaction{
		Transaction: *newTx(t, ta.nonce, ta.balance, defaultFee, ta.signer),
		Received:    time.Now(),
	}
	require.ErrorIs(t, tc.Add(context.Background(), tc.db, &mtx.Transaction,
		mtx.Received, false), errInsufficientBalance)
	checkNoTX(t, tc.Cache, mtx.ID)
	checkProjection(t, tc.Cache, ta.principal, ta.nonce, ta.balance)
	checkMempool(t, tc.Cache, nil)
	require.False(t, tc.MoreInDB(ta.principal))
	checkTXNotInDB(t, tc.db, mtx.ID)

	lid := types.LayerID(97)
	require.NoError(t, layers.SetApplied(tc.db, lid.Sub(1), types.RandomBlockID()))
	// the account will receive funds in layer 97 (via rewards or incoming transfer)
	ta.balance += ta.balance
	require.NoError(t, tc.Cache.ApplyLayer(context.Background(), tc.db, lid, types.BlockID{1, 2, 3}, nil, nil))

	checkMempool(t, tc.Cache, nil)
	require.False(t, tc.MoreInDB(ta.principal))
	checkTXNotInDB(t, tc.db, mtx.ID)
}

func TestCache_Account_Add_InsufficientBalance_HigherNonceFeasibleFirst(t *testing.T) {
	tc, ta := createSingleAccountTestCache(t)
	buildSingleAccountCache(t, tc, ta, nil)

	mtx0 := &types.MeshTransaction{
		Transaction: *newTx(t, ta.nonce, ta.balance*2, defaultFee, ta.signer),
		Received:    time.Now(),
	}
	mtx1 := &types.MeshTransaction{
		Transaction: *newTx(t, ta.nonce+10, ta.balance, defaultFee, ta.signer),
		Received:    time.Now(),
	}
	require.ErrorIs(t, tc.Add(context.Background(), tc.db, &mtx0.Transaction,
		mtx0.Received, false), errInsufficientBalance)
	require.ErrorIs(t, tc.Add(context.Background(), tc.db, &mtx1.Transaction,
		mtx1.Received, false), errInsufficientBalance)
	checkNoTX(t, tc.Cache, mtx0.ID)
	checkNoTX(t, tc.Cache, mtx1.ID)
	checkProjection(t, tc.Cache, ta.principal, ta.nonce, ta.balance)
	checkMempool(t, tc.Cache, nil)
	require.False(t, tc.MoreInDB(ta.principal))
	checkTXNotInDB(t, tc.db, mtx0.ID)
	checkTXNotInDB(t, tc.db, mtx1.ID)

	lid := types.LayerID(97)
	require.NoError(t, layers.SetApplied(tc.db, lid.Sub(1), types.RandomBlockID()))
	require.NoError(t, tc.Cache.ApplyLayer(context.Background(), tc.db, lid, types.BlockID{1, 2, 3}, nil, nil))
	checkNoTX(t, tc.Cache, mtx0.ID)
	checkNoTX(t, tc.Cache, mtx1.ID)
	checkProjection(t, tc.Cache, ta.principal, ta.nonce, ta.balance)
	checkMempool(t, tc.Cache, nil)
	require.False(t, tc.MoreInDB(ta.principal))

	lid = lid.Add(1)
	require.NoError(t, layers.SetApplied(tc.db, lid.Sub(1), types.RandomBlockID()))
	// for some reasons this account wasn't applied in layer 98.
	// but the account receive enough funds in layer 98 (via rewards or incoming transfer) for both mtx0 and mtx1
	ta.balance = mtx0.Spending() + mtx1.Spending()
	require.NoError(t, tc.Cache.ApplyLayer(context.Background(), tc.db, lid, types.BlockID{2, 3, 4}, nil, nil))
	checkNoTX(t, tc.Cache, mtx0.ID)
	checkNoTX(t, tc.Cache, mtx1.ID)
	checkProjection(t, tc.Cache, ta.principal, ta.nonce, ta.balance)
	checkMempool(t, tc.Cache, nil)
	require.False(t, tc.MoreInDB(ta.principal))
}

func TestCache_Account_Add_InsufficientBalance_NewNonce(t *testing.T) {
	tc, ta := createSingleAccountTestCache(t)
	buildSingleAccountCache(t, tc, ta, nil)

	mtx := &types.MeshTransaction{
		Transaction: *newTx(t, ta.nonce, defaultBalance, defaultFee, ta.signer),
		Received:    time.Now(),
	}
	require.ErrorIs(t, tc.Add(context.Background(), tc.db, &mtx.Transaction,
		mtx.Received, false), errInsufficientBalance)
	checkNoTX(t, tc.Cache, mtx.ID)
	checkProjection(t, tc.Cache, ta.principal, ta.nonce, ta.balance)
	checkMempool(t, tc.Cache, nil)
	require.False(t, tc.MoreInDB(ta.principal))
	checkTXNotInDB(t, tc.db, mtx.ID)
}

func TestCache_Account_Add_InsufficientBalance_ExistingNonce(t *testing.T) {
	tc, ta := createSingleAccountTestCache(t)
	mtx := &types.MeshTransaction{
		Transaction: *newTx(t, ta.nonce, defaultAmount, defaultFee, ta.signer),
		Received:    time.Now(),
	}
	require.NoError(t, transactions.Add(tc.db, &mtx.Transaction, mtx.Received))
	buildSingleAccountCache(t, tc, ta, []*types.MeshTransaction{mtx})

	spender := &types.MeshTransaction{
		Transaction: *newTx(t, ta.nonce, ta.balance, defaultFee, ta.signer),
		Received:    time.Now(),
	}
	require.ErrorIs(t, tc.Add(context.Background(), tc.db, &spender.Transaction,
		spender.Received, false), errInsufficientBalance)
	checkNoTX(t, tc.Cache, spender.ID)
	checkProjection(t, tc.Cache, ta.principal, ta.nonce+1, ta.balance-mtx.Spending())
	expectedMempool := map[types.Address][]*types.MeshTransaction{ta.principal: {mtx}}
	checkMempool(t, tc.Cache, expectedMempool)
	checkTXNotInDB(t, tc.db, spender.ID)
}

func TestCache_Account_AppliedTXsNotInCache(t *testing.T) {
	tc, ta := createSingleAccountTestCache(t)
	mtxs := genTXs(t, ta.signer, ta.nonce, ta.nonce+2, time.Now())
	saveTXs(t, tc.db, mtxs[:1])
	// only add the first TX to cache
	newNextNonce, newBalance := buildSingleAccountCache(t, tc, ta, mtxs[:1])
	for _, mtx := range mtxs[1:] {
		checkNoTX(t, tc.Cache, mtx.ID)
	}

	lid := types.LayerID(97)
	require.NoError(t, layers.SetApplied(tc.db, lid.Sub(1), types.RandomBlockID()))
	bid := types.BlockID{1, 2, 3}

	applied := makeResults(lid, bid, mtxs[0].Transaction, mtxs[1].Transaction, mtxs[2].Transaction)
	// now the rest of the txs are fetched as part of a block
	saveTXs(t, tc.db, mtxs[1:])
	ta.nonce = newNextNonce + 2
	ta.balance = newBalance - mtxs[1].Spending() - mtxs[2].Spending()

	require.NoError(t, tc.ApplyLayer(context.Background(), tc.db, lid, bid, applied, []types.Transaction{}))
	checkProjection(t, tc.Cache, ta.principal, ta.nonce, ta.balance)
	checkMempool(t, tc.Cache, nil)
	checkTXStateFromDB(t, tc.db, mtxs, types.APPLIED)
}

func TestCache_Account_TooManyNonceAfterApply(t *testing.T) {
	tc, ta := createSingleAccountTestCache(t)
	ta.balance = uint64(1000000)
	mtxs := genTXs(t, ta.signer, ta.nonce, ta.nonce+maxTXsPerAcct+1, time.Now())
	saveTXs(t, tc.db, mtxs[:1])
	// build the cache with just one tx
	newNextNonce, newBalance := buildSingleAccountCache(t, tc, ta, mtxs[:1])

	ta.nonce = newNextNonce
	ta.balance = newBalance
	lid := types.LayerID(97)
	require.NoError(t, layers.SetApplied(tc.db, lid.Sub(1), types.RandomBlockID()))
	bid := types.BlockID{1, 2, 3}
	applied := makeResults(lid, bid, mtxs[0].Transaction)
	// more txs arrived
	saveTXs(t, tc.db, mtxs[1:])
	require.NoError(t, tc.ApplyLayer(context.Background(), tc.db, lid, bid, applied, []types.Transaction{}))

	pending := mtxs[1:]
	// cache can only accommodate maxTXsPerAcct nonce
	for i := 0; i < maxTXsPerAcct; i++ {
		newNextNonce++
		newBalance -= pending[i].Spending()
	}
	checkProjection(t, tc.Cache, ta.principal, newNextNonce, newBalance)
	expectedMempool := map[types.Address][]*types.MeshTransaction{ta.principal: pending[:maxTXsPerAcct]}
	checkMempool(t, tc.Cache, expectedMempool)
	require.True(t, tc.MoreInDB(ta.principal))
	checkTXStateFromDB(t, tc.db, mtxs[:1], types.APPLIED)
	checkTXStateFromDB(t, tc.db, pending, types.MEMPOOL)
}

func TestCache_Account_BalanceRelaxedAfterApply(t *testing.T) {
	tc, ta := createSingleAccountTestCache(t)
	mtx := &types.MeshTransaction{
		Transaction: *newTx(t, ta.nonce, defaultAmount, defaultFee, ta.signer),
		Received:    time.Now(),
	}
	saveTXs(t, tc.db, []*types.MeshTransaction{mtx})
	newNextNonce, newBalance := buildSingleAccountCache(t, tc, ta, []*types.MeshTransaction{mtx})

	pending := genTXs(t, ta.signer, ta.nonce+1, ta.nonce+4, time.Now())
	largeAmount := defaultBalance
	for _, p := range pending {
		p.MaxSpend = largeAmount
		require.ErrorIs(t, tc.Add(context.Background(), tc.db, &p.Transaction,
			p.Received, false), errInsufficientBalance)
		checkNoTX(t, tc.Cache, p.ID)
		checkTXNotInDB(t, tc.db, p.ID)
	}
	checkProjection(t, tc.Cache, ta.principal, newNextNonce, newBalance)
	expectedMempool := map[types.Address][]*types.MeshTransaction{ta.principal: {mtx}}
	checkMempool(t, tc.Cache, expectedMempool)

	// apply lid
	// there is also an incoming fund of `income` to the principal's account, which will make
	// transactions in `pending` feasible now
	income := defaultBalance * 100
	ta.nonce++
	ta.balance = ta.balance + income - mtx.Spending()
	lid := types.LayerID(97)
	require.NoError(t, layers.SetApplied(tc.db, lid.Sub(1), types.RandomBlockID()))
	bid := types.BlockID{1, 2, 3}
	applied := makeResults(lid, bid, mtx.Transaction)
	require.NoError(t, tc.ApplyLayer(context.Background(), tc.db, lid, bid, applied, []types.Transaction{}))
	// all pending txs are added to cache now
	newNextNonce = ta.nonce
	newBalance = ta.balance
	checkProjection(t, tc.Cache, ta.principal, newNextNonce, newBalance)
	checkMempool(t, tc.Cache, nil)
	checkTXStateFromDB(t, tc.db, []*types.MeshTransaction{mtx}, types.APPLIED)
}

func TestCache_Account_BalanceRelaxedAfterApply_EvictLaterNonce(t *testing.T) {
	tc, ta := createSingleAccountTestCache(t)
	mtxs := genAndSaveTXs(t, tc.db, ta.signer, ta.nonce, ta.nonce+4, time.Now())

	newNextNonce, newBalance := buildSingleAccountCache(t, tc, ta, mtxs)

	higherFee := defaultFee + 1
	largeAmount := defaultBalance - higherFee*defaultGas
	better := &types.MeshTransaction{
		Transaction: *newTx(t, ta.nonce+1, largeAmount, higherFee, ta.signer),
		Received:    time.Now(),
	}

	require.ErrorIs(t, tc.Add(context.Background(), tc.db, &better.Transaction,
		better.Received, false), errInsufficientBalance)
	checkNoTX(t, tc.Cache, better.ID)
	checkProjection(t, tc.Cache, ta.principal, newNextNonce, newBalance)
	expectedMempool := map[types.Address][]*types.MeshTransaction{ta.principal: mtxs}
	checkMempool(t, tc.Cache, expectedMempool)
	checkTXStateFromDB(t, tc.db, mtxs, types.MEMPOOL)
	checkTXNotInDB(t, tc.db, better.ID)

	// apply lid
	// there is also an incoming fund of `income` to the principal's account
	// the income is just enough to allow `better` to be feasible
	lid := types.LayerID(97)
	require.NoError(t, layers.SetApplied(tc.db, lid.Sub(1), types.RandomBlockID()))
	bid := types.BlockID{1, 2, 3}
	applied := makeResults(lid, bid, mtxs[0].Transaction)
	require.NoError(t, tc.ApplyLayer(context.Background(), tc.db, lid, bid, applied, []types.Transaction{}))
	expectedMempool = map[types.Address][]*types.MeshTransaction{ta.principal: mtxs[1:]}
	checkMempool(t, tc.Cache, expectedMempool)
	checkTXStateFromDB(t, tc.db, mtxs[:1], types.APPLIED)
	checkTXStateFromDB(t, tc.db, mtxs[1:], types.MEMPOOL)
}

func TestCache_Account_EvictedAfterApply(t *testing.T) {
	tc, ta := createSingleAccountTestCache(t)
	mtx := &types.MeshTransaction{
		Transaction: *newTx(t, ta.nonce, defaultAmount, defaultFee, ta.signer),
		Received:    time.Now(),
	}
	require.NoError(t, transactions.Add(tc.db, &mtx.Transaction, mtx.Received))
	newNextNonce, newBalance := buildSingleAccountCache(t, tc, ta, []*types.MeshTransaction{mtx})

	ta.nonce++
	ta.balance = ta.balance - mtx.Spending()
	lid := types.LayerID(97)
	require.NoError(t, layers.SetApplied(tc.db, lid.Sub(1), types.RandomBlockID()))
	bid := types.BlockID{1, 2, 3}
	applied := makeResults(lid, bid, mtx.Transaction)
	require.NoError(t, tc.ApplyLayer(context.Background(), tc.db, lid, bid, applied, []types.Transaction{}))
	checkProjection(t, tc.Cache, ta.principal, newNextNonce, newBalance)
	checkMempool(t, tc.Cache, nil)
	require.False(t, tc.MoreInDB(ta.principal))
	checkTXStateFromDB(t, tc.db, []*types.MeshTransaction{mtx}, types.APPLIED)
}

func TestCache_Account_NotEvictedAfterApplyDueToNonceGap(t *testing.T) {
	tc, ta := createSingleAccountTestCache(t)
	mtx := &types.MeshTransaction{
		Transaction: *newTx(t, ta.nonce, defaultAmount, defaultFee, ta.signer),
		Received:    time.Now(),
	}
	require.NoError(t, transactions.Add(tc.db, &mtx.Transaction, mtx.Received))
	newNextNonce, newBalance := buildSingleAccountCache(t, tc, ta, []*types.MeshTransaction{mtx})

	ta.nonce++
	ta.balance = ta.balance - mtx.Spending()
	lid := types.LayerID(97)
	require.NoError(t, layers.SetApplied(tc.db, lid.Sub(1), types.RandomBlockID()))
	bid := types.BlockID{1, 2, 3}
	applied := makeResults(lid, bid, mtx.Transaction)
	pendingInsufficient := &types.MeshTransaction{
		Transaction: *newTx(t, ta.nonce, ta.balance, defaultFee, ta.signer),
		Received:    time.Now(),
	}
	saveTXs(t, tc.db, []*types.MeshTransaction{pendingInsufficient})
	require.NoError(t, tc.ApplyLayer(context.Background(), tc.db, lid, bid, applied, []types.Transaction{}))
	checkProjection(t, tc.Cache, ta.principal, newNextNonce, newBalance)
	checkMempool(t, tc.Cache, nil)
	require.True(t, tc.MoreInDB(ta.principal))
	checkTXStateFromDB(t, tc.db, []*types.MeshTransaction{mtx}, types.APPLIED)
	checkTXStateFromDB(t, tc.db, []*types.MeshTransaction{pendingInsufficient}, types.MEMPOOL)
}

func TestCache_BuildFromScratch(t *testing.T) {
	tc, accounts := createCache(t, 1000)
	mtxs := make(map[types.Address][]*types.MeshTransaction)
	for principal, ta := range accounts {
		numTXs := rand.Uint64() % 100
		if numTXs == 0 {
			continue
		}
		minBalance := numTXs * (defaultAmount + defaultFee*defaultGas)
		if ta.balance < minBalance {
			ta.balance = minBalance
		}
		mtxs[principal] = genAndSaveTXs(t, tc.db, ta.signer, ta.nonce, ta.nonce+numTXs-1, time.Now())
	}
	buildCache(t, tc, accounts, mtxs)
}

func TestCache_BuildFromScratch_AllHaveTooManyNonce_OK(t *testing.T) {
	tc, accounts := createCache(t, 10)
	// create too many nonce for each account
	numTXsEach := maxTXsPerAcct + 1
	byAddrAndNonce := make(map[types.Address][]*types.MeshTransaction)
	for principal, ta := range accounts {
		minBalance := uint64(numTXsEach) * (defaultAmount + defaultFee)
		if ta.balance < minBalance {
			ta.balance = minBalance
		}
		byAddrAndNonce[principal] = genAndSaveTXs(
			t,
			tc.db,
			ta.signer,
			ta.nonce,
			ta.nonce+uint64(numTXsEach)-1,
			time.Now(),
		)
	}
	buildCache(t, tc, accounts, byAddrAndNonce)
	for principal := range accounts {
		require.True(t, tc.MoreInDB(principal))
	}
}

func buildSmallCache(
	t *testing.T,
	tc *testCache,
	accounts map[types.Address]*testAcct,
	maxTX uint64,
) map[types.Address][]*types.MeshTransaction {
	t.Helper()
	mtxsByAccount := make(map[types.Address][]*types.MeshTransaction)
	for principal, ta := range accounts {
		numTXs := rand.Uint64() % maxTX
		if numTXs == 0 {
			continue
		}
		minBalance := numTXs * (defaultAmount + defaultFee)
		if ta.balance < minBalance {
			ta.balance = minBalance
		}
		mtxsByAccount[principal] = genAndSaveTXs(t, tc.db, ta.signer, ta.nonce, ta.nonce+numTXs-1, time.Now())
	}
	buildCache(t, tc, accounts, mtxsByAccount)
	for _, mtxs := range mtxsByAccount {
		checkTXStateFromDB(t, tc.db, mtxs, types.MEMPOOL)
	}
	return mtxsByAccount
}

func checkMempoolSize(t *testing.T, c *Cache, expected int) {
	t.Helper()
	mempool := c.GetMempool()
	numTXs := 0
	for _, ntxs := range mempool {
		numTXs += len(ntxs)
	}
	require.Equal(t, expected, numTXs)
}

func TestCache_LinkTXsWithProposal(t *testing.T) {
	tc, accounts := createCache(t, 100)
	mtxsByAccount := buildSmallCache(t, tc, accounts, 10)
	lid0 := types.LayerID(97)
	pid0 := types.ProposalID{1, 2, 3}
	// take the first tx out of each account for proposal 0
	tids0 := make([]types.TransactionID, 0, len(mtxsByAccount))
	totalNumTXs := 0
	for _, mtxs := range mtxsByAccount {
		totalNumTXs += len(mtxs)
		tids0 = append(tids0, mtxs[0].ID)
	}
	require.NoError(t, tc.LinkTXsWithProposal(tc.db, lid0, pid0, tids0))
	// take the second tx out of each account for proposal 1
	lid1 := lid0.Add(1)
	pid1 := types.ProposalID{2, 3, 4}
	tids1 := make([]types.TransactionID, 0, len(mtxsByAccount))
	for _, mtxs := range mtxsByAccount {
		if len(mtxs) > 1 {
			tids1 = append(tids1, mtxs[1].ID)
		}
	}
	require.NoError(t, tc.LinkTXsWithProposal(tc.db, lid1, pid1, tids1))

	for _, mtxs := range mtxsByAccount {
		checkTX(t, tc.Cache, mtxs[0].ID, lid0, types.EmptyBlockID)
		cnt := len(mtxs)
		if cnt > 1 {
			checkTX(t, tc.Cache, mtxs[1].ID, lid1, types.EmptyBlockID)
		}
		if cnt > 2 {
			for _, mtx := range mtxs[2:] {
				checkTX(t, tc.Cache, mtx.ID, 0, types.EmptyBlockID)
			}
		}
		checkTXStateFromDB(t, tc.db, mtxs, types.MEMPOOL)
	}
	checkMempoolSize(t, tc.Cache, totalNumTXs-len(tids0)-len(tids1))
}

func TestCache_LinkTXsWithProposal_MultipleLayers(t *testing.T) {
	tc, accounts := createCache(t, 100)
	mtxsByAccount := buildSmallCache(t, tc, accounts, 10)
	lid0 := types.LayerID(97)
	pid0 := types.ProposalID{1, 2, 3}
	// take the first tx out of each account for proposal 0
	tids0 := make([]types.TransactionID, 0, len(mtxsByAccount))
	totalNumTXs := 0
	for _, mtxs := range mtxsByAccount {
		totalNumTXs += len(mtxs)
		tids0 = append(tids0, mtxs[0].ID)
	}
	require.NoError(t, tc.LinkTXsWithProposal(tc.db, lid0, pid0, tids0))
	// take the same set of txs in proposal 0
	lid1 := lid0.Add(1)
	pid1 := types.ProposalID{2, 3, 4}
	require.NoError(t, tc.LinkTXsWithProposal(tc.db, lid1, pid1, tids0))
	for _, mtxs := range mtxsByAccount {
		// all txs should still be at lid0
		checkTX(t, tc.Cache, mtxs[0].ID, lid0, types.EmptyBlockID)
		if len(mtxs) > 1 {
			for _, mtx := range mtxs[1:] {
				checkTX(t, tc.Cache, mtx.ID, 0, types.EmptyBlockID)
			}
		}
		checkTXStateFromDB(t, tc.db, mtxs, types.MEMPOOL)
	}
	checkMempoolSize(t, tc.Cache, totalNumTXs-len(tids0))
}

func TestCache_LinkTXsWithBlock(t *testing.T) {
	tc, accounts := createCache(t, 100)
	mtxsByAccount := buildSmallCache(t, tc, accounts, 10)
	lid0 := types.LayerID(97)
	bid0 := types.BlockID{1, 2, 3}
	// take the first tx out of each account for block 0
	tids0 := make([]types.TransactionID, 0, len(mtxsByAccount))
	totalNumTXs := 0
	for _, mtxs := range mtxsByAccount {
		totalNumTXs += len(mtxs)
		tids0 = append(tids0, mtxs[0].ID)
	}
	require.NoError(t, tc.LinkTXsWithBlock(tc.db, lid0, bid0, tids0))
	// take the second tx out of each account for block 1
	lid1 := lid0.Add(1)
	bid1 := types.BlockID{2, 3, 4}
	tids1 := make([]types.TransactionID, 0, len(mtxsByAccount))
	for _, mtxs := range mtxsByAccount {
		if len(mtxs) > 1 {
			tids1 = append(tids1, mtxs[1].ID)
		}
	}
	require.NoError(t, tc.LinkTXsWithBlock(tc.db, lid1, bid1, tids1))
	for _, mtxs := range mtxsByAccount {
		checkTX(t, tc.Cache, mtxs[0].ID, lid0, bid0)
		cnt := len(mtxs)
		if cnt > 1 {
			checkTX(t, tc.Cache, mtxs[1].ID, lid1, bid1)
		}
		if cnt > 2 {
			for _, mtx := range mtxs[2:] {
				checkTX(t, tc.Cache, mtx.ID, 0, types.EmptyBlockID)
			}
		}
		checkTXStateFromDB(t, tc.db, mtxs, types.MEMPOOL)
	}
	checkMempoolSize(t, tc.Cache, totalNumTXs-len(tids0)-len(tids1))
}

func TestCache_LinkTXsWithBlock_MultipleLayers(t *testing.T) {
	tc, accounts := createCache(t, 100)
	mtxsByAccount := buildSmallCache(t, tc, accounts, 10)
	lid0 := types.LayerID(97)
	bid0 := types.BlockID{1, 2, 3}
	// take the first tx out of each account for block 0
	tids0 := make([]types.TransactionID, 0, len(mtxsByAccount))
	totalNumTXs := 0
	for _, mtxs := range mtxsByAccount {
		totalNumTXs += len(mtxs)
		tids0 = append(tids0, mtxs[0].ID)
	}
	require.NoError(t, tc.LinkTXsWithBlock(tc.db, lid0, bid0, tids0))
	// take the same set of txs in block 0
	lid1 := lid0.Add(1)
	bid1 := types.BlockID{2, 3, 4}
	require.NoError(t, tc.LinkTXsWithBlock(tc.db, lid1, bid1, tids0))
	for _, mtxs := range mtxsByAccount {
		// all txs should still be at lid0
		checkTX(t, tc.Cache, mtxs[0].ID, lid0, bid0)
		if len(mtxs) > 1 {
			for _, mtx := range mtxs[1:] {
				checkTX(t, tc.Cache, mtx.ID, 0, types.EmptyBlockID)
			}
		}
		checkTXStateFromDB(t, tc.db, mtxs, types.MEMPOOL)
	}
	checkMempoolSize(t, tc.Cache, totalNumTXs-len(tids0))
}

func TestCache_ApplyLayerAndRevert(t *testing.T) {
	tc, accounts := createCache(t, 100)
	mtxsByAccount := buildSmallCache(t, tc, accounts, 10)
	lid := types.LayerID(97)
	require.NoError(t, layers.SetApplied(tc.db, lid.Sub(1), types.RandomBlockID()))
	bid := types.BlockID{1, 2, 3}
	allApplied := make([]types.TransactionWithResult, 0, len(mtxsByAccount)*2)
	appliedMTXs := make([]*types.MeshTransaction, 0, len(mtxsByAccount)*2)
	allPendingMTXs := make([]*types.MeshTransaction, 0, len(mtxsByAccount)*10)
	for principal, mtxs := range mtxsByAccount {
		lastNonce := mtxs[0].Nonce
		newBalance := accounts[principal].balance
		newBalance -= mtxs[0].Spending()
		applied := makeResults(lid, bid, mtxs[0].Transaction)
		appliedMTXs = append(appliedMTXs, mtxs[0])

		if len(mtxs) >= 2 {
			applied = append(applied, makeResults(lid, bid, mtxs[1].Transaction)...)
			appliedMTXs = append(appliedMTXs, mtxs[1])
			lastNonce = mtxs[1].Nonce
			newBalance -= mtxs[1].Spending()
			allPendingMTXs = append(allPendingMTXs, mtxs[2:]...)
		}
		// adjust state
		accounts[principal].nonce = lastNonce + 1
		accounts[principal].balance = newBalance
		allApplied = append(allApplied, applied...)
	}
	require.NoError(t, tc.ApplyLayer(context.Background(), tc.db, lid, bid, allApplied, []types.Transaction{}))
	checkTXStateFromDB(t, tc.db, appliedMTXs, types.APPLIED)
	checkTXStateFromDB(t, tc.db, allPendingMTXs, types.MEMPOOL)

	// now revert
	allPending := make([]*types.MeshTransaction, 0, 10*len(mtxsByAccount))
	expectedMempool := make(map[types.Address][]*types.MeshTransaction)
	for principal, mtxs := range mtxsByAccount {
		allPending = append(allPending, mtxs...)
		expectedMempool[principal] = mtxs
		// adjust state

		accounts[principal].nonce--
		accounts[principal].balance += mtxs[0].Spending()
		if len(mtxs) >= 2 {
			accounts[principal].nonce--
			accounts[principal].balance += mtxs[1].Spending()
		}
	}
	require.NoError(t, tc.RevertToLayer(tc.db, lid.Sub(1)))
	checkMempool(t, tc.Cache, expectedMempool)
	checkTXStateFromDB(t, tc.db, allPending, types.MEMPOOL)
}

func TestCache_ApplyLayerWithSkippedTXs(t *testing.T) {
	tc, accounts := createCache(t, 100)
	mtxsByAccount := buildSmallCache(t, tc, accounts, 10)
	lid := types.LayerID(97)
	require.NoError(t, layers.SetApplied(tc.db, lid.Sub(1), types.RandomBlockID()))
	bid := types.BlockID{1, 2, 3}
	var allSkipped []types.Transaction
	var addrs []types.Address
	allApplied := make([]types.TransactionWithResult, 0, len(mtxsByAccount)*2)
	appliedMTXs := make([]*types.MeshTransaction, 0, len(mtxsByAccount)*2)
	allPendingMTXs := make([]*types.MeshTransaction, 0, len(mtxsByAccount)*10)
	count := 0
	for principal, mtxs := range mtxsByAccount {
		lastNonce := mtxs[0].Nonce
		newBalance := accounts[principal].balance - mtxs[0].Spending()

		count++
		if count%10 == 0 {
			addrs = append(addrs, principal)
			allSkipped = append(allSkipped, mtxs[0].Transaction)
			// effectively make all pending txs invalid
			accounts[principal].nonce = mtxs[0].Nonce + uint64(len(mtxs))
		} else {
			applied := makeResults(lid, bid, mtxs[0].Transaction)
			allApplied = append(allApplied, applied...)
			allPendingMTXs = append(allPendingMTXs, mtxs[1:]...)
			appliedMTXs = append(appliedMTXs, mtxs[0])
			// adjust state
			accounts[principal].nonce = lastNonce + 1
			accounts[principal].balance = newBalance
		}
	}

	// create a new account that's not in cache
	signer, err := signing.NewEdSigner()
	require.NoError(t, err)
	skippedNotInCache := newTx(t, nonce, defaultAmount, defaultFee, signer)
	require.NoError(t, transactions.Add(tc.db, skippedNotInCache, time.Now()))
	allSkipped = append(allSkipped, *skippedNotInCache)

	require.NoError(t, tc.ApplyLayer(context.Background(), tc.db, lid, bid, allApplied, allSkipped))
	checkTXStateFromDB(t, tc.db, appliedMTXs, types.APPLIED)
	checkTXStateFromDB(t, tc.db, allPendingMTXs, types.MEMPOOL)
	for _, addr := range addrs {
		mtxs := mtxsByAccount[addr]
		for _, mtx := range mtxs {
			checkNoTX(t, tc.Cache, mtx.ID)
		}
		require.False(t, tc.Cache.MoreInDB(addr))
	}
	checkMempoolSize(t, tc.Cache, len(allPendingMTXs))
}

func TestCache_ApplyLayer_OutOfOrder(t *testing.T) {
	tc, accounts := createCache(t, 100)
	buildSmallCache(t, tc, accounts, 10)
	lid := types.LayerID(97)
	require.NoError(t, layers.SetApplied(tc.db, lid.Sub(2), types.RandomBlockID()))
	err := tc.ApplyLayer(context.Background(), tc.db, lid, types.BlockID{1, 2, 3}, nil, []types.Transaction{})
	require.ErrorIs(t, err, errLayerNotInOrder)
}

func TestCache_GetMempool(t *testing.T) {
	tc, accounts := createCache(t, 100)
	mtxsByAccount := buildSmallCache(t, tc, accounts, 10)
	lid0 := types.LayerID(97)
	bid := types.BlockID{1, 2, 3}
	tids0 := make([]types.TransactionID, 0, len(mtxsByAccount))
	for _, mtxs := range mtxsByAccount {
		tids0 = append(tids0, mtxs[0].ID)
	}
	require.NoError(t, tc.LinkTXsWithBlock(tc.db, lid0, bid, tids0))
	// mark some txs with layer after the first empty layer
	lid1 := lid0.Add(1)
	pid := types.ProposalID{3, 4, 5}
	tids1 := make([]types.TransactionID, 0, len(mtxsByAccount))
	for _, mtxs := range mtxsByAccount {
		if len(mtxs) >= 3 {
			tids1 = append(tids1, mtxs[2].ID)
		}
	}
	require.NoError(t, tc.LinkTXsWithProposal(tc.db, lid1, pid, tids1))
	for _, mtxs := range mtxsByAccount {
		checkTX(t, tc.Cache, mtxs[0].ID, lid0, bid)
		if len(mtxs) >= 3 {
			checkTX(t, tc.Cache, mtxs[2].ID, lid1, types.EmptyBlockID)
		}
		checkTXStateFromDB(t, tc.db, mtxs, types.MEMPOOL)
	}
	expectedMempool := make(map[types.Address][]*types.MeshTransaction)
	for principal, mtxs := range mtxsByAccount {
		if len(mtxs) > 1 {
			expectedMempool[principal] = mtxs[1:]
		}
	}
	checkMempool(t, tc.Cache, expectedMempool)
}

func TestCache_GetProjection(t *testing.T) {
	tc, accounts := createCache(t, 100)
	mtxsByAccount := buildSmallCache(t, tc, accounts, 10)
	for principal, mtxs := range mtxsByAccount {
		expectedNonce := accounts[principal].nonce + uint64(len(mtxs))
		expectedBalance := accounts[principal].balance
		for _, mtx := range mtxs {
			expectedBalance -= mtx.Spending()
		}
		nonce, balance := tc.GetProjection(principal)
		require.Equal(t, expectedNonce, nonce)
		require.Equal(t, expectedBalance, balance)
	}
}<|MERGE_RESOLUTION|>--- conflicted
+++ resolved
@@ -97,12 +97,8 @@
 	}
 }
 
-<<<<<<< HEAD
 func checkTXStateFromDB(t *testing.T, db sql.StateDatabase, txs []*types.MeshTransaction, state types.TXState) {
-=======
-func checkTXStateFromDB(t *testing.T, db *sql.Database, txs []*types.MeshTransaction, state types.TXState) {
 	t.Helper()
->>>>>>> f8354c52
 	for _, mtx := range txs {
 		got, err := transactions.Get(db, mtx.ID)
 		require.NoError(t, err)
@@ -110,12 +106,8 @@
 	}
 }
 
-<<<<<<< HEAD
 func checkTXNotInDB(t *testing.T, db sql.StateDatabase, tid types.TransactionID) {
-=======
-func checkTXNotInDB(t *testing.T, db *sql.Database, tid types.TransactionID) {
 	t.Helper()
->>>>>>> f8354c52
 	_, err := transactions.Get(db, tid)
 	require.ErrorIs(t, err, sql.ErrNotFound)
 }
