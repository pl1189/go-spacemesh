--- conflicted
+++ resolved
@@ -119,13 +119,8 @@
 		return nil, fmt.Errorf("open old local database: %w", err)
 	}
 	defer localDB.Close()
-<<<<<<< HEAD
-	logger.With().Info("clearing atx and malfeasance sync metadata from local database")
+	logger.Info("clearing atx and malfeasance sync metadata from local database")
 	if err := localDB.WithTx(ctx, func(tx sql.Transaction) error {
-=======
-	logger.Info("clearing atx and malfeasance sync metadata from local database")
-	if err := localDB.WithTx(ctx, func(tx *sql.Tx) error {
->>>>>>> f3c022ad
 		if err := atxsync.Clear(tx); err != nil {
 			return err
 		}
@@ -146,15 +141,9 @@
 
 func RecoverWithDb(
 	ctx context.Context,
-<<<<<<< HEAD
-	logger log.Log,
+	logger *zap.Logger,
 	db sql.StateDatabase,
 	localDB sql.LocalDatabase,
-=======
-	logger *zap.Logger,
-	db *sql.Database,
-	localDB *localsql.Database,
->>>>>>> f3c022ad
 	fs afero.Fs,
 	cfg *RecoverConfig,
 ) (*PreservedData, error) {
@@ -184,15 +173,9 @@
 
 func recoverFromLocalFile(
 	ctx context.Context,
-<<<<<<< HEAD
-	logger log.Log,
+	logger *zap.Logger,
 	db sql.StateDatabase,
 	localDB sql.LocalDatabase,
-=======
-	logger *zap.Logger,
-	db *sql.Database,
-	localDB *localsql.Database,
->>>>>>> f3c022ad
 	fs afero.Fs,
 	cfg *RecoverConfig,
 	file string,
@@ -370,15 +353,9 @@
 }
 
 func collectOwnAtxDeps(
-<<<<<<< HEAD
-	logger log.Log,
+	logger *zap.Logger,
 	db sql.StateDatabase,
 	localDB sql.LocalDatabase,
-=======
-	logger *zap.Logger,
-	db *sql.Database,
-	localDB *localsql.Database,
->>>>>>> f3c022ad
 	nodeID types.NodeID,
 	goldenATX types.ATXID,
 	data *recoveryData,
