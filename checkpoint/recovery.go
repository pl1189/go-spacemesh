--- conflicted
+++ resolved
@@ -119,11 +119,7 @@
 		return nil, errors.New("restore layer not set")
 	}
 	logger.Info("recovering from checkpoint", zap.String("url", cfg.Uri), zap.Stringer("restore", cfg.Restore))
-<<<<<<< HEAD
-	db, err := statesql.Open("file:" + filepath.Join(cfg.DataDir, cfg.DbFile))
-=======
-	db, err := sql.Open("file:" + cfg.DbPath())
->>>>>>> 2cb5ac96
+	db, err := statesql.Open("file:" + cfg.DbPath())
 	if err != nil {
 		return nil, fmt.Errorf("open old database: %w", err)
 	}
@@ -259,12 +255,7 @@
 	}
 	logger.Info("backed up old database", log.ZContext(ctx), zap.String("backup dir", backupDir))
 
-<<<<<<< HEAD
-	newDB, err := statesql.Open("file:" + filepath.Join(cfg.DataDir, cfg.DbFile))
-=======
-	var newDB *sql.Database
-	newDB, err = sql.Open("file:" + cfg.DbPath())
->>>>>>> 2cb5ac96
+	newDB, err := statesql.Open("file:" + cfg.DbPath())
 	if err != nil {
 		return nil, fmt.Errorf("creating new DB: %w", err)
 	}
