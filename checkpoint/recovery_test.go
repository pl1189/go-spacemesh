package checkpoint_test

import (
	"bytes"
	"context"
	"encoding/hex"
	"encoding/json"
	"fmt"
	"net/http"
	"net/http/httptest"
	"path/filepath"
	"testing"
	"time"

	"github.com/spacemeshos/poet/shared"
	"github.com/spf13/afero"
	"github.com/stretchr/testify/assert"
	"github.com/stretchr/testify/require"
	"go.uber.org/mock/gomock"
	"go.uber.org/zap/zaptest"

	"github.com/spacemeshos/go-spacemesh/activation"
	"github.com/spacemeshos/go-spacemesh/activation/wire"
	"github.com/spacemeshos/go-spacemesh/atxsdata"
	"github.com/spacemeshos/go-spacemesh/bootstrap"
	"github.com/spacemeshos/go-spacemesh/checkpoint"
	"github.com/spacemeshos/go-spacemesh/codec"
	"github.com/spacemeshos/go-spacemesh/common/types"
	"github.com/spacemeshos/go-spacemesh/datastore"
	"github.com/spacemeshos/go-spacemesh/signing"
	"github.com/spacemeshos/go-spacemesh/sql"
	"github.com/spacemeshos/go-spacemesh/sql/accounts"
	"github.com/spacemeshos/go-spacemesh/sql/atxs"
	"github.com/spacemeshos/go-spacemesh/sql/localsql"
	"github.com/spacemeshos/go-spacemesh/sql/localsql/nipost"
	"github.com/spacemeshos/go-spacemesh/sql/poets"
	"github.com/spacemeshos/go-spacemesh/sql/recovery"
	"github.com/spacemeshos/go-spacemesh/sql/statesql"
	smocks "github.com/spacemeshos/go-spacemesh/system/mocks"
)

const recoverLayer uint32 = 18

var goldenAtx = types.ATXID{1}

func atxEqual(
	tb testing.TB,
	sAtx types.AtxSnapshot,
	vAtx *types.ActivationTx,
	commitAtx types.ATXID,
	vrfnonce types.VRFPostIndex,
) {
	tb.Helper()
	require.True(tb, bytes.Equal(sAtx.ID, vAtx.ID().Bytes()))
	require.EqualValues(tb, sAtx.Epoch, vAtx.PublishEpoch)
	require.True(tb, bytes.Equal(sAtx.CommitmentAtx, commitAtx.Bytes()))
	require.EqualValues(tb, sAtx.VrfNonce, vrfnonce)
	require.Equal(tb, sAtx.NumUnits, vAtx.NumUnits)
	require.Equal(tb, sAtx.BaseTickHeight, vAtx.BaseTickHeight)
	require.Equal(tb, sAtx.TickCount, vAtx.TickCount)
	require.True(tb, bytes.Equal(sAtx.PublicKey, vAtx.SmesherID.Bytes()))
	require.Equal(tb, sAtx.Sequence, vAtx.Sequence)
	require.True(tb, bytes.Equal(sAtx.Coinbase, vAtx.Coinbase.Bytes()))
	require.True(tb, vAtx.Golden())
}

func accountEqual(tb testing.TB, cacct types.AccountSnapshot, acct *types.Account) {
	tb.Helper()
	require.True(tb, bytes.Equal(cacct.Address, acct.Address.Bytes()))
	require.Equal(tb, cacct.Balance, acct.Balance)
	require.Equal(tb, cacct.Nonce, acct.NextNonce)
	if cacct.Template == nil {
		require.Nil(tb, acct.TemplateAddress)
		require.Nil(tb, acct.State)
	} else {
		require.True(tb, bytes.Equal(cacct.Template, acct.TemplateAddress.Bytes()))
		require.True(tb, bytes.Equal(cacct.State, acct.State))
	}
}

<<<<<<< HEAD
func verifyDbContent(tb testing.TB, db sql.StateDatabase) {
=======
func verifyDbContent(tb testing.TB, db *sql.Database) {
	tb.Helper()
>>>>>>> 679a98d7
	var expected types.Checkpoint
	require.NoError(tb, json.Unmarshal([]byte(checkpointData), &expected))
	expAtx := map[types.ATXID]types.AtxSnapshot{}
	for _, satx := range expected.Data.Atxs {
		expAtx[types.ATXID(types.BytesToHash(satx.ID))] = satx
	}
	expAcct := map[types.Address]types.AccountSnapshot{}
	for _, acct := range expected.Data.Accounts {
		var addr types.Address
		copy(addr[:], acct.Address)
		expAcct[addr] = acct
	}
	allIds, err := atxs.All(db)
	require.NoError(tb, err)
	var extra []*types.ActivationTx
	for _, id := range allIds {
		vatx, err := atxs.Get(db, id)
		require.NoError(tb, err)
		commitAtx, err := atxs.CommitmentATX(db, vatx.SmesherID)
		require.NoError(tb, err)
		vrfNonce, err := atxs.VRFNonce(db, vatx.SmesherID, vatx.PublishEpoch+1)
		require.NoError(tb, err)
		if _, ok := expAtx[id]; ok {
			atxEqual(tb, expAtx[id], vatx, commitAtx, vrfNonce)
		} else {
			extra = append(extra, vatx)
		}
	}
	allAccts, err := accounts.All(db)
	require.NoError(tb, err)
	for _, acct := range allAccts {
		cacct, ok := expAcct[acct.Address]
		require.True(tb, ok)
		require.NotNil(tb, acct)
		accountEqual(tb, cacct, acct)
		require.EqualValues(tb, recoverLayer-1, acct.Layer)
	}
	require.Empty(tb, extra)
}

func TestRecover(t *testing.T) {
	t.Parallel()
	ts := httptest.NewServer(http.HandlerFunc(func(w http.ResponseWriter, r *http.Request) {
		require.Equal(t, http.MethodGet, r.Method)
		w.WriteHeader(http.StatusOK)
		_, err := w.Write([]byte(checkpointData))
		require.NoError(t, err)
	}))
	defer ts.Close()

	tt := []struct {
		name   string
		uri    string
		expErr error
	}{
		{
			name: "http",
			uri:  fmt.Sprintf("%s/snapshot-15", ts.URL),
		},
		{
			name:   "url unreachable",
			uri:    "http://nowhere/snapshot-15",
			expErr: checkpoint.ErrCheckpointNotFound,
		},
		{
			name:   "ftp",
			uri:    "ftp://snapshot-15",
			expErr: checkpoint.ErrUrlSchemeNotSupported,
		},
	}

	for _, tc := range tt {
		t.Run(tc.name, func(t *testing.T) {
			fs := afero.NewMemMapFs()
			cfg := &checkpoint.RecoverConfig{
				GoldenAtx:      goldenAtx,
				DataDir:        t.TempDir(),
				DbFile:         "test.sql",
				LocalDbFile:    "local.sql",
				PreserveOwnAtx: true,
				NodeIDs:        []types.NodeID{types.RandomNodeID()},
				Uri:            tc.uri,
				Restore:        types.LayerID(recoverLayer),
			}
			bsdir := filepath.Join(cfg.DataDir, bootstrap.DirName)
			require.NoError(t, fs.MkdirAll(bsdir, 0o700))
			db := statesql.InMemory()
			localDB := localsql.InMemory()
			data, err := checkpoint.RecoverWithDb(context.Background(), zaptest.NewLogger(t), db, localDB, fs, cfg)
			if tc.expErr != nil {
				require.ErrorIs(t, err, tc.expErr)
				return
			}
			require.NoError(t, err)
<<<<<<< HEAD
			require.Nil(t, preserve)
			newDB, err := statesql.Open("file:" + filepath.Join(cfg.DataDir, cfg.DbFile))
=======
			require.Nil(t, data)
			newDB, err := sql.Open("file:" + filepath.Join(cfg.DataDir, cfg.DbFile))
>>>>>>> 679a98d7
			require.NoError(t, err)
			require.NotNil(t, newDB)
			defer newDB.Close()
			verifyDbContent(t, newDB)
			restore, err := recovery.CheckpointInfo(newDB)
			require.NoError(t, err)
			require.EqualValues(t, recoverLayer, restore)
			exist, err := afero.Exists(fs, bsdir)
			require.NoError(t, err)
			require.False(t, exist)
		})
	}
}

func TestRecover_SameRecoveryInfo(t *testing.T) {
	t.Parallel()
	ts := httptest.NewServer(http.HandlerFunc(func(w http.ResponseWriter, r *http.Request) {
		require.Equal(t, http.MethodGet, r.Method)
		w.WriteHeader(http.StatusOK)
		_, err := w.Write([]byte(checkpointData))
		require.NoError(t, err)
	}))
	defer ts.Close()
	ctx, cancel := context.WithTimeout(context.Background(), 10*time.Second)
	defer cancel()

	fs := afero.NewMemMapFs()
	cfg := &checkpoint.RecoverConfig{
		GoldenAtx:      goldenAtx,
		DataDir:        t.TempDir(),
		DbFile:         "test.sql",
		PreserveOwnAtx: true,
		NodeIDs:        []types.NodeID{types.RandomNodeID()},
		Uri:            fmt.Sprintf("%s/snapshot-15", ts.URL),
		Restore:        types.LayerID(recoverLayer),
	}
	bsdir := filepath.Join(cfg.DataDir, bootstrap.DirName)
	require.NoError(t, fs.MkdirAll(bsdir, 0o700))
	db := statesql.InMemory()
	localDB := localsql.InMemory()
	types.SetEffectiveGenesis(0)
	require.NoError(t, recovery.SetCheckpoint(db, types.LayerID(recoverLayer)))
	preserve, err := checkpoint.RecoverWithDb(ctx, zaptest.NewLogger(t), db, localDB, fs, cfg)
	require.NoError(t, err)
	require.Nil(t, preserve)
	require.EqualValues(t, recoverLayer-1, types.GetEffectiveGenesis())
	exist, err := afero.Exists(fs, bsdir)
	require.NoError(t, err)
	require.True(t, exist)
}

func TestRecover_URIMustBeSet(t *testing.T) {
	t.Parallel()
	cfg := &checkpoint.RecoverConfig{}
	d, err := checkpoint.Recover(context.Background(), zaptest.NewLogger(t), afero.NewMemMapFs(), cfg)
	require.ErrorContains(t, err, "uri not set")
	require.Nil(t, d)
}

func TestRecover_RestoreLayerCannotBeZero(t *testing.T) {
	t.Parallel()
	cfg := &checkpoint.RecoverConfig{
		Uri: "http://nowhere/snapshot-15",
	}
	_, err := checkpoint.Recover(context.Background(), zaptest.NewLogger(t), afero.NewMemMapFs(), cfg)
	require.ErrorContains(t, err, "restore layer not set")
}

func validateAndPreserveData(
	tb testing.TB,
	db sql.StateDatabase,
	deps []*checkpoint.AtxDep,
) {
	tb.Helper()
	lg := zaptest.NewLogger(tb)
	ctrl := gomock.NewController(tb)
	mclock := activation.NewMocklayerClock(ctrl)
	mfetch := smocks.NewMockFetcher(ctrl)
	mvalidator := activation.NewMocknipostValidator(ctrl)
	mreceiver := activation.NewMockAtxReceiver(ctrl)
	mtrtl := smocks.NewMockTortoise(ctrl)
	cdb := datastore.NewCachedDB(db, lg)
	atxHandler := activation.NewHandler(
		"",
		cdb,
		atxsdata.New(),
		signing.NewEdVerifier(),
		mclock,
		nil,
		mfetch,
		goldenAtx,
		mvalidator,
		mreceiver,
		mtrtl,
		lg,
	)
	mfetch.EXPECT().GetAtxs(gomock.Any(), gomock.Any(), gomock.Any()).AnyTimes()
	for _, dep := range deps {
		var atx wire.ActivationTxV1
		require.NoError(tb, codec.Decode(dep.Blob, &atx))
		vatx := wire.ActivationTxFromWireV1(&atx, dep.Blob...)
		mclock.EXPECT().CurrentLayer().Return(vatx.PublishEpoch.FirstLayer())
		mfetch.EXPECT().RegisterPeerHashes(gomock.Any(), gomock.Any())
		mfetch.EXPECT().GetPoetProof(gomock.Any(), gomock.Any())
		if vatx.PrevATXID == types.EmptyATXID {
			mvalidator.EXPECT().
				InitialNIPostChallengeV1(&atx.NIPostChallengeV1, gomock.Any(), goldenAtx).
				AnyTimes()
			mvalidator.EXPECT().Post(
				gomock.Any(),
				vatx.SmesherID,
				*vatx.CommitmentATX,
				wire.PostFromWireV1(atx.InitialPost),
				gomock.Any(),
				vatx.NumUnits,
				gomock.Any(),
			)
			mvalidator.EXPECT().VRFNonce(
				vatx.SmesherID,
				*vatx.CommitmentATX,
				(uint64)(vatx.VRFNonce),
				atx.NIPost.PostMetadata.LabelsPerUnit,
				vatx.NumUnits,
			)
		} else {
			mvalidator.EXPECT().NIPostChallengeV1(
				&atx.NIPostChallengeV1,
				gomock.Cond(func(prev any) bool { return prev.(*types.ActivationTx).ID() == atx.PrevATXID }),
				vatx.SmesherID,
			)
		}

		mvalidator.EXPECT().PositioningAtx(atx.PositioningATXID, cdb, goldenAtx, vatx.PublishEpoch)
		mvalidator.EXPECT().
			NIPost(gomock.Any(), vatx.SmesherID, gomock.Any(), gomock.Any(), gomock.Any(), vatx.NumUnits, gomock.Any()).
			Return(uint64(1111111), nil)
		mvalidator.EXPECT().IsVerifyingFullPost().AnyTimes().Return(true)
		mreceiver.EXPECT().OnAtx(gomock.Any())
		mtrtl.EXPECT().OnAtx(gomock.Any(), gomock.Any(), gomock.Any())
		require.NoError(tb, atxHandler.HandleSyncedAtx(context.Background(), vatx.ID().Hash32(), "self", dep.Blob))
	}
}

func newChainedAtx(
	prev, pos types.ATXID,
	commitAtx *types.ATXID,
	poetProofRef types.PoetProofRef,
	epoch uint32,
	seq, vrfNonce uint64,
	sig *signing.EdSigner,
) *checkpoint.AtxDep {
	watx := &wire.ActivationTxV1{
		InnerActivationTxV1: wire.InnerActivationTxV1{
			NIPostChallengeV1: wire.NIPostChallengeV1{
				PublishEpoch:     types.EpochID(epoch),
				Sequence:         seq,
				PrevATXID:        prev,
				PositioningATXID: pos,
				CommitmentATXID:  commitAtx,
			},
			NIPost: &wire.NIPostV1{
				PostMetadata: &wire.PostMetadataV1{
					Challenge: poetProofRef[:],
				},
			},
			NumUnits: 2,
			Coinbase: types.Address{1, 2, 3},
		},
		SmesherID: sig.NodeID(),
	}
	if prev == types.EmptyATXID {
		watx.InitialPost = &wire.PostV1{}
		nodeID := sig.NodeID()
		watx.NodeID = &nodeID
	}
	if vrfNonce != 0 {
		watx.VRFNonce = (*uint64)(&vrfNonce)
	}
	watx.Signature = sig.Sign(signing.ATX, watx.SignedBytes())

	atx := wire.ActivationTxFromWireV1(watx)
	atx.SetReceived(time.Now().Local())

	return &checkpoint.AtxDep{
		ID:           atx.ID(),
		PublishEpoch: atx.PublishEpoch,
		Blob:         codec.MustEncode(watx),
	}
}

func randomPoetProof(tb testing.TB) (*types.PoetProofMessage, types.PoetProofRef) {
	proof := &types.PoetProofMessage{
		PoetProof: types.PoetProof{
			MerkleProof: shared.MerkleProof{
				Root:         types.RandomBytes(32),
				ProvenLeaves: [][]byte{{1}, {2}},
				ProofNodes:   [][]byte{{1}, {2}},
			},
			LeafCount: 1234,
		},
		PoetServiceID: types.RandomBytes(32),
		RoundID:       "1337",
	}
	ref, err := proof.Ref()
	require.NoError(tb, err)
	return proof, ref
}

func createInterlinkedAtxChain(
	tb testing.TB,
	sig1 *signing.EdSigner,
	sig2 *signing.EdSigner,
) ([]*checkpoint.AtxDep, []*types.PoetProofMessage) {
	var proofs []*types.PoetProofMessage
	poetRef := func() types.PoetProofRef {
		proof, ref := randomPoetProof(tb)
		proofs = append(proofs, proof)
		return ref
	}

	// epoch 2
	sig1Atx1 := newChainedAtx(types.EmptyATXID, goldenAtx, &goldenAtx, poetRef(), 2, 0, 113, sig1)
	// epoch 3
	sig1Atx2 := newChainedAtx(sig1Atx1.ID, sig1Atx1.ID, nil, poetRef(), 3, 1, 0, sig1)
	// epoch 4
	sig1Atx3 := newChainedAtx(sig1Atx2.ID, sig1Atx2.ID, nil, poetRef(), 4, 2, 0, sig1)
	commitAtxID := sig1Atx2.ID
	sig2Atx1 := newChainedAtx(types.EmptyATXID, sig1Atx2.ID, &commitAtxID, poetRef(), 4, 0, 513, sig2)
	// epoch 5
	sig1Atx4 := newChainedAtx(sig1Atx3.ID, sig2Atx1.ID, nil, poetRef(), 5, 3, 0, sig1)
	// epoch 6
	sig1Atx5 := newChainedAtx(sig1Atx4.ID, sig1Atx4.ID, nil, poetRef(), 6, 4, 0, sig1)
	sig2Atx2 := newChainedAtx(sig2Atx1.ID, sig1Atx4.ID, nil, poetRef(), 6, 1, 0, sig2)
	// epoch 7
	sig1Atx6 := newChainedAtx(sig1Atx5.ID, sig2Atx2.ID, nil, poetRef(), 7, 5, 0, sig1)
	// epoch 8
	sig2Atx3 := newChainedAtx(sig2Atx2.ID, sig1Atx6.ID, nil, poetRef(), 8, 2, 0, sig2)
	// epoch 9
	sig1Atx7 := newChainedAtx(sig1Atx6.ID, sig2Atx3.ID, nil, poetRef(), 9, 6, 0, sig1)

	vAtxs := []*checkpoint.AtxDep{
		sig1Atx1,
		sig1Atx2,
		sig1Atx3,
		sig2Atx1,
		sig1Atx4,
		sig1Atx5,
		sig2Atx2,
		sig1Atx6,
		sig2Atx3,
		sig1Atx7,
	}

	return vAtxs, proofs
}

func createAtxChain(tb testing.TB, sig *signing.EdSigner) ([]*checkpoint.AtxDep, []*types.PoetProofMessage) {
	tb.Helper()
	other, err := signing.NewEdSigner()
	require.NoError(tb, err)
	return createInterlinkedAtxChain(tb, other, sig)
}

func createAtxChainDepsOnly(tb testing.TB) ([]*checkpoint.AtxDep, []*types.PoetProofMessage) {
	tb.Helper()
	other, err := signing.NewEdSigner()
	require.NoError(tb, err)

	var proofs []*types.PoetProofMessage
	poetRef := func() types.PoetProofRef {
		proof, ref := randomPoetProof(tb)
		proofs = append(proofs, proof)
		return ref
	}

	// epoch 2
	othAtx1 := newChainedAtx(types.EmptyATXID, goldenAtx, &goldenAtx, poetRef(), 2, 0, 113, other)
	// epoch 3
	othAtx2 := newChainedAtx(othAtx1.ID, othAtx1.ID, nil, poetRef(), 3, 1, 0, other)
	// epoch 4
	othAtx3 := newChainedAtx(othAtx2.ID, othAtx2.ID, nil, poetRef(), 4, 2, 0, other)
	atxDeps := []*checkpoint.AtxDep{othAtx1, othAtx2, othAtx3}

	return atxDeps, proofs
}

func atxIDs(atxs []*checkpoint.AtxDep) []types.ATXID {
	ids := make([]types.ATXID, 0, len(atxs))
	for _, atx := range atxs {
		ids = append(ids, atx.ID)
	}
	return ids
}

func proofRefs(proofs []*types.PoetProofMessage) []types.PoetProofRef {
	refs := make([]types.PoetProofRef, 0, len(proofs))
	for _, proof := range proofs {
		ref, _ := proof.Ref()
		refs = append(refs, ref)
	}
	return refs
}

func TestRecover_OwnAtxNotInCheckpoint_Preserve(t *testing.T) {
	ts := httptest.NewServer(http.HandlerFunc(func(w http.ResponseWriter, r *http.Request) {
		require.Equal(t, http.MethodGet, r.Method)
		w.WriteHeader(http.StatusOK)
		_, err := w.Write([]byte(checkpointData))
		require.NoError(t, err)
	}))
	defer ts.Close()
	ctx, cancel := context.WithTimeout(context.Background(), 10*time.Second)
	defer cancel()

	sig1, err := signing.NewEdSigner()
	require.NoError(t, err)
	sig2, err := signing.NewEdSigner()
	require.NoError(t, err)
	sig3, err := signing.NewEdSigner()
	require.NoError(t, err)
	sig4, err := signing.NewEdSigner()
	require.NoError(t, err)

	cfg := &checkpoint.RecoverConfig{
		GoldenAtx:      goldenAtx,
		DataDir:        t.TempDir(),
		DbFile:         "test.sql",
		LocalDbFile:    "local.sql",
		PreserveOwnAtx: true,
		NodeIDs:        []types.NodeID{sig1.NodeID(), sig2.NodeID(), sig3.NodeID(), sig4.NodeID()},
		Uri:            fmt.Sprintf("%s/snapshot-15", ts.URL),
		Restore:        types.LayerID(recoverLayer),
	}

	oldDB, err := statesql.Open("file:" + filepath.Join(cfg.DataDir, cfg.DbFile))
	require.NoError(t, err)
	require.NotNil(t, oldDB)

	vAtxs1, proofs1 := createAtxChain(t, sig1)
	vAtxs2, proofs2 := createAtxChain(t, sig2)
	vAtxs := append(vAtxs1, vAtxs2...)
	proofs := append(proofs1, proofs2...)
	vAtxs3, proofs3 := createInterlinkedAtxChain(t, sig3, sig4)
	vAtxs = append(vAtxs, vAtxs3...)
	proofs = append(proofs, proofs3...)

	validateAndPreserveData(t, oldDB, vAtxs)
	// the proofs are not valid, but save them anyway for the purpose of testing
	for _, proof := range proofs {
		encoded, err := codec.Encode(proof)
		require.NoError(t, err)

		ref, err := proof.Ref()
		require.NoError(t, err)

		err = poets.Add(
			oldDB,
			ref,
			encoded,
			proof.PoetServiceID,
			proof.RoundID,
		)
		require.NoError(t, err)
	}
	require.NoError(t, oldDB.Close())

	preserve, err := checkpoint.Recover(ctx, zaptest.NewLogger(t), afero.NewOsFs(), cfg)
	require.NoError(t, err)
	require.NotNil(t, preserve)

	// the last atx of single chains is not included in the checkpoint because it is not part of sig1 and sig2's
	// atx chains. atxs have different timestamps for received time, so we compare just the IDs
	atxRef := atxIDs(append(vAtxs1[:len(vAtxs1)-1], vAtxs2[:len(vAtxs2)-1]...))
	atxRef = append(atxRef, atxIDs(vAtxs3)...)
	proofRef := proofRefs(append(proofs1[:len(vAtxs1)-1], proofs2[:len(vAtxs2)-1]...))
	proofRef = append(proofRef, proofRefs(proofs3)...)
	require.ElementsMatch(t, atxRef, atxIDs(preserve.Deps))
	require.ElementsMatch(t, proofRef, proofRefs(preserve.Proofs))

	newDB, err := statesql.Open("file:" + filepath.Join(cfg.DataDir, cfg.DbFile))
	require.NoError(t, err)
	require.NotNil(t, newDB)
	t.Cleanup(func() { assert.NoError(t, newDB.Close()) })
	verifyDbContent(t, newDB)
	validateAndPreserveData(t, newDB, preserve.Deps)

	restore, err := recovery.CheckpointInfo(newDB)
	require.NoError(t, err)
	require.EqualValues(t, recoverLayer, restore)

	// sqlite create .sql, .sql-shm and .sql-wal files.
	files, err := filepath.Glob(fmt.Sprintf("%s/backup.*/%s*", cfg.DataDir, cfg.DbFile))
	require.NoError(t, err)
	require.GreaterOrEqual(t, len(files), 1)
}

func TestRecover_OwnAtxNotInCheckpoint_Preserve_IncludePending(t *testing.T) {
	t.Parallel()
	ts := httptest.NewServer(http.HandlerFunc(func(w http.ResponseWriter, r *http.Request) {
		require.Equal(t, http.MethodGet, r.Method)
		w.WriteHeader(http.StatusOK)
		_, err := w.Write([]byte(checkpointData))
		require.NoError(t, err)
	}))
	defer ts.Close()
	ctx, cancel := context.WithTimeout(context.Background(), 10*time.Second)
	defer cancel()

	sig1, err := signing.NewEdSigner()
	require.NoError(t, err)
	sig2, err := signing.NewEdSigner()
	require.NoError(t, err)
	sig3, err := signing.NewEdSigner()
	require.NoError(t, err)

	cfg := &checkpoint.RecoverConfig{
		GoldenAtx:      goldenAtx,
		DataDir:        t.TempDir(),
		DbFile:         "test.sql",
		LocalDbFile:    "local.sql",
		PreserveOwnAtx: true,
		NodeIDs:        []types.NodeID{sig1.NodeID(), sig2.NodeID(), sig3.NodeID()},
		Uri:            fmt.Sprintf("%s/snapshot-15", ts.URL),
		Restore:        types.LayerID(recoverLayer),
	}

	oldDB, err := statesql.Open("file:" + filepath.Join(cfg.DataDir, cfg.DbFile))
	require.NoError(t, err)
	require.NotNil(t, oldDB)

	vAtxs1, proofs1 := createAtxChain(t, sig1)
	vAtxs2, proofs2 := createInterlinkedAtxChain(t, sig2, sig3)
	vAtxs := append(vAtxs1, vAtxs2...)
	proofs := append(proofs1, proofs2...)
	validateAndPreserveData(t, oldDB, vAtxs)
	// the proofs are not valid, but save them anyway for the purpose of testing
	for _, proof := range proofs {
		encoded, err := codec.Encode(proof)
		require.NoError(t, err)

		ref, err := proof.Ref()
		require.NoError(t, err)

		require.NoError(
			t,
			poets.Add(
				oldDB,
				ref,
				encoded,
				proof.PoetServiceID,
				proof.RoundID,
			),
		)
	}
	require.NoError(t, oldDB.Close())

	// write pending nipost challenge to simulate a pending atx still waiting for poet proof.
	var atx wire.ActivationTxV1
	require.NoError(t, codec.Decode(vAtxs1[len(vAtxs1)-2].Blob, &atx))
	prevAtx1 := wire.ActivationTxFromWireV1(&atx)
	atx = wire.ActivationTxV1{}
	require.NoError(t, codec.Decode(vAtxs1[len(vAtxs1)-1].Blob, &atx))
	posAtx1 := wire.ActivationTxFromWireV1(&atx)

	atx = wire.ActivationTxV1{}
	require.NoError(t, codec.Decode(vAtxs2[len(vAtxs1)-2].Blob, &atx))
	prevAtx2 := wire.ActivationTxFromWireV1(&atx)
	atx = wire.ActivationTxV1{}
	require.NoError(t, codec.Decode(vAtxs2[len(vAtxs1)-1].Blob, &atx))
	posAtx2 := wire.ActivationTxFromWireV1(&atx)

	localDB, err := localsql.Open("file:" + filepath.Join(cfg.DataDir, cfg.LocalDbFile))
	require.NoError(t, err)
	require.NotNil(t, localDB)

	err = nipost.AddChallenge(localDB, sig1.NodeID(), &types.NIPostChallenge{
		PublishEpoch:   posAtx1.PublishEpoch + 1,
		Sequence:       prevAtx1.Sequence + 1,
		PrevATXID:      prevAtx1.ID(),
		PositioningATX: posAtx1.ID(),
	})
	require.NoError(t, err)

	err = nipost.AddChallenge(localDB, sig2.NodeID(), &types.NIPostChallenge{
		PublishEpoch:   posAtx2.PublishEpoch + 1,
		Sequence:       prevAtx2.Sequence + 1,
		PrevATXID:      prevAtx2.ID(),
		PositioningATX: posAtx2.ID(),
	})
	require.NoError(t, err)
	require.NoError(t, localDB.Close())

	preserve, err := checkpoint.Recover(ctx, zaptest.NewLogger(t), afero.NewOsFs(), cfg)
	require.NoError(t, err)
	require.NotNil(t, preserve)

	// the two set of atxs have different received time. just compare IDs
	atxRef := atxIDs(append(vAtxs1, vAtxs2...))
	proofRef := proofRefs(append(proofs1, proofs2...))
	require.ElementsMatch(t, atxRef, atxIDs(preserve.Deps))
	require.ElementsMatch(t, proofRef, proofRefs(preserve.Proofs))

	newDB, err := statesql.Open("file:" + filepath.Join(cfg.DataDir, cfg.DbFile))
	require.NoError(t, err)
	require.NotNil(t, newDB)
	t.Cleanup(func() { assert.NoError(t, newDB.Close()) })
	verifyDbContent(t, newDB)
	validateAndPreserveData(t, newDB, preserve.Deps)

	restore, err := recovery.CheckpointInfo(newDB)
	require.NoError(t, err)
	require.EqualValues(t, recoverLayer, restore)

	// sqlite create .sql, .sql-shm and .sql-wal files.
	files, err := filepath.Glob(fmt.Sprintf("%s/backup.*/%s*", cfg.DataDir, cfg.DbFile))
	require.NoError(t, err)
	require.GreaterOrEqual(t, len(files), 1)
}

func TestRecover_OwnAtxNotInCheckpoint_Preserve_Still_Initializing(t *testing.T) {
	t.Parallel()
	ts := httptest.NewServer(http.HandlerFunc(func(w http.ResponseWriter, r *http.Request) {
		require.Equal(t, http.MethodGet, r.Method)
		w.WriteHeader(http.StatusOK)
		_, err := w.Write([]byte(checkpointData))
		require.NoError(t, err)
	}))
	defer ts.Close()
	ctx, cancel := context.WithTimeout(context.Background(), 10*time.Second)
	defer cancel()

	sig1, err := signing.NewEdSigner()
	require.NoError(t, err)
	sig2, err := signing.NewEdSigner()
	require.NoError(t, err)

	cfg := &checkpoint.RecoverConfig{
		GoldenAtx:      goldenAtx,
		DataDir:        t.TempDir(),
		DbFile:         "test.sql",
		LocalDbFile:    "local.sql",
		PreserveOwnAtx: true,
		NodeIDs:        []types.NodeID{sig1.NodeID(), sig2.NodeID()},
		Uri:            fmt.Sprintf("%s/snapshot-15", ts.URL),
		Restore:        types.LayerID(recoverLayer),
	}

	oldDB, err := statesql.Open("file:" + filepath.Join(cfg.DataDir, cfg.DbFile))
	require.NoError(t, err)
	require.NotNil(t, oldDB)

	vAtxs, proofs := createAtxChainDepsOnly(t)
	validateAndPreserveData(t, oldDB, vAtxs)
	// the proofs are not valid, but save them anyway for the purpose of testing
	for _, proof := range proofs {
		encoded, err := codec.Encode(proof)
		require.NoError(t, err)
		require.NoError(
			t,
			poets.Add(
				oldDB,
				types.PoetProofRef(types.CalcHash32(encoded)),
				encoded,
				proof.PoetServiceID,
				proof.RoundID,
			),
		)
	}

	require.NoError(t, oldDB.Close())

	localDB, err := localsql.Open("file:" + filepath.Join(cfg.DataDir, cfg.LocalDbFile))
	require.NoError(t, err)
	require.NotNil(t, localDB)

	post := types.Post{
		Indices: []byte{1, 2, 3},
	}
	commitmentAtx := types.RandomATXID()
	err = nipost.AddChallenge(localDB, sig1.NodeID(), &types.NIPostChallenge{
		PublishEpoch:   0, // will be updated later
		Sequence:       0,
		PrevATXID:      types.EmptyATXID, // initial has no previous ATX
		PositioningATX: types.EmptyATXID, // will be updated later
		InitialPost:    &post,
		CommitmentATX:  &commitmentAtx,
	})
	require.NoError(t, err)

	err = nipost.AddChallenge(localDB, sig2.NodeID(), &types.NIPostChallenge{
		PublishEpoch:   0, // will be updated later
		Sequence:       0,
		PrevATXID:      types.EmptyATXID, // initial has no previous ATX
		PositioningATX: types.EmptyATXID, // will be updated later
		InitialPost:    &post,
		CommitmentATX:  &commitmentAtx,
	})
	require.NoError(t, err)
	require.NoError(t, localDB.Close())

	preserve, err := checkpoint.Recover(ctx, zaptest.NewLogger(t), afero.NewOsFs(), cfg)
	require.NoError(t, err)
	require.Nil(t, preserve)

	newDB, err := statesql.Open("file:" + filepath.Join(cfg.DataDir, cfg.DbFile))
	require.NoError(t, err)
	require.NotNil(t, newDB)
	t.Cleanup(func() { assert.NoError(t, newDB.Close()) })
	verifyDbContent(t, newDB)
	restore, err := recovery.CheckpointInfo(newDB)
	require.NoError(t, err)
	require.EqualValues(t, recoverLayer, restore)

	// sqlite create .sql, .sql-shm and .sql-wal files.
	files, err := filepath.Glob(fmt.Sprintf("%s/backup.*/%s*", cfg.DataDir, cfg.DbFile))
	require.NoError(t, err)
	require.GreaterOrEqual(t, len(files), 1)
}

func TestRecover_OwnAtxNotInCheckpoint_Preserve_DepIsGolden(t *testing.T) {
	t.Parallel()
	ts := httptest.NewServer(http.HandlerFunc(func(w http.ResponseWriter, r *http.Request) {
		require.Equal(t, http.MethodGet, r.Method)
		w.WriteHeader(http.StatusOK)
		_, err := w.Write([]byte(checkpointData))
		require.NoError(t, err)
	}))
	defer ts.Close()
	ctx, cancel := context.WithTimeout(context.Background(), 10*time.Second)
	defer cancel()

	sig, err := signing.NewEdSigner()
	require.NoError(t, err)
	cfg := &checkpoint.RecoverConfig{
		GoldenAtx:      goldenAtx,
		DataDir:        t.TempDir(),
		DbFile:         "test.sql",
		LocalDbFile:    "local.sql",
		PreserveOwnAtx: true,
		NodeIDs:        []types.NodeID{sig.NodeID()},
		Uri:            fmt.Sprintf("%s/snapshot-15", ts.URL),
		Restore:        types.LayerID(recoverLayer),
	}

	oldDB, err := statesql.Open("file:" + filepath.Join(cfg.DataDir, cfg.DbFile))
	require.NoError(t, err)
	require.NotNil(t, oldDB)
	vAtxs, proofs := createAtxChain(t, sig)
	// make the first one from the previous snapshot
	var atx wire.ActivationTxV1
	require.NoError(t, codec.Decode(vAtxs[0].Blob, &atx))
	golden := wire.ActivationTxFromWireV1(&atx, vAtxs[0].Blob...)
	require.NoError(t, atxs.AddCheckpointed(oldDB, &atxs.CheckpointAtx{
		ID:            golden.ID(),
		Epoch:         golden.PublishEpoch,
		CommitmentATX: *golden.CommitmentATX,
		VRFNonce:      golden.VRFNonce,
		NumUnits:      golden.NumUnits,
		SmesherID:     golden.SmesherID,
		Sequence:      golden.Sequence,
		Coinbase:      golden.Coinbase,
	}))
	validateAndPreserveData(t, oldDB, vAtxs[1:])
	// the proofs are not valid, but save them anyway for the purpose of testing
	for i, proof := range proofs {
		if i == 0 {
			continue
		}
		encoded, err := codec.Encode(proof)
		require.NoError(t, err)
		require.NoError(
			t,
			poets.Add(
				oldDB,
				types.PoetProofRef(types.CalcHash32(encoded)),
				encoded,
				proof.PoetServiceID,
				proof.RoundID,
			),
		)
	}
	require.NoError(t, oldDB.Close())

	preserve, err := checkpoint.Recover(ctx, zaptest.NewLogger(t), afero.NewOsFs(), cfg)
	require.NoError(t, err)
	require.Nil(t, preserve)

	newDB, err := statesql.Open("file:" + filepath.Join(cfg.DataDir, cfg.DbFile))
	require.NoError(t, err)
	require.NotNil(t, newDB)
	t.Cleanup(func() { assert.NoError(t, newDB.Close()) })
	verifyDbContent(t, newDB)
	restore, err := recovery.CheckpointInfo(newDB)
	require.NoError(t, err)
	require.EqualValues(t, recoverLayer, restore)

	// sqlite create .sql, .sql-shm and .sql-wal files.
	files, err := filepath.Glob(fmt.Sprintf("%s/backup.*/%s*", cfg.DataDir, cfg.DbFile))
	require.NoError(t, err)
	require.GreaterOrEqual(t, len(files), 1)
}

func TestRecover_OwnAtxNotInCheckpoint_DontPreserve(t *testing.T) {
	t.Parallel()
	ts := httptest.NewServer(http.HandlerFunc(func(w http.ResponseWriter, r *http.Request) {
		require.Equal(t, http.MethodGet, r.Method)
		w.WriteHeader(http.StatusOK)
		_, err := w.Write([]byte(checkpointData))
		require.NoError(t, err)
	}))
	defer ts.Close()
	ctx, cancel := context.WithTimeout(context.Background(), 10*time.Second)
	defer cancel()

	sig, err := signing.NewEdSigner()
	require.NoError(t, err)
	cfg := &checkpoint.RecoverConfig{
		GoldenAtx:      goldenAtx,
		DataDir:        t.TempDir(),
		DbFile:         "test.sql",
		LocalDbFile:    "local.sql",
		PreserveOwnAtx: false,
		NodeIDs:        []types.NodeID{sig.NodeID()},
		Uri:            fmt.Sprintf("%s/snapshot-15", ts.URL),
		Restore:        types.LayerID(recoverLayer),
	}

	oldDB, err := statesql.Open("file:" + filepath.Join(cfg.DataDir, cfg.DbFile))
	require.NoError(t, err)
	require.NotNil(t, oldDB)
	vAtxs, proofs := createAtxChain(t, sig)
	validateAndPreserveData(t, oldDB, vAtxs)
	// the proofs are not valid, but save them anyway for the purpose of testing
	for _, proof := range proofs {
		encoded, err := codec.Encode(proof)
		require.NoError(t, err)
		require.NoError(
			t,
			poets.Add(
				oldDB,
				types.PoetProofRef(types.CalcHash32(encoded)),
				encoded,
				proof.PoetServiceID,
				proof.RoundID,
			),
		)
	}
	require.NoError(t, oldDB.Close())

	preserve, err := checkpoint.Recover(ctx, zaptest.NewLogger(t), afero.NewOsFs(), cfg)
	require.NoError(t, err)
	require.Nil(t, preserve)

	newDB, err := statesql.Open("file:" + filepath.Join(cfg.DataDir, cfg.DbFile))
	require.NoError(t, err)
	require.NotNil(t, newDB)
	t.Cleanup(func() { assert.NoError(t, newDB.Close()) })
	verifyDbContent(t, newDB)
	restore, err := recovery.CheckpointInfo(newDB)
	require.NoError(t, err)
	require.EqualValues(t, recoverLayer, restore)

	// sqlite create .sql, .sql-shm and .sql-wal files.
	files, err := filepath.Glob(fmt.Sprintf("%s/backup.*/%s*", cfg.DataDir, cfg.DbFile))
	require.NoError(t, err)
	require.GreaterOrEqual(t, len(files), 1)
}

func TestRecover_OwnAtxInCheckpoint(t *testing.T) {
	t.Parallel()
	ts := httptest.NewServer(http.HandlerFunc(func(w http.ResponseWriter, r *http.Request) {
		require.Equal(t, http.MethodGet, r.Method)
		w.WriteHeader(http.StatusOK)
		_, err := w.Write([]byte(checkpointData))
		require.NoError(t, err)
	}))
	defer ts.Close()
	ctx, cancel := context.WithTimeout(context.Background(), 10*time.Second)
	defer cancel()

	nid, err := hex.DecodeString("0230c5d75d42b84f98800eceb47bc9cc4d803058900a50346a09ff61d56b6582")
	require.NoError(t, err)
	atxid, err := hex.DecodeString("98e47278c1f58acfd2b670a730f28898f74eb140482a07b91ff81f9ff0b7d9f4")
	require.NoError(t, err)
	atx := newAtx(types.ATXID(atxid), types.EmptyATXID, nil, 3, 1, 0, nid)

	cfg := &checkpoint.RecoverConfig{
		GoldenAtx:      goldenAtx,
		DataDir:        t.TempDir(),
		DbFile:         "test.sql",
		LocalDbFile:    "local.sql",
		PreserveOwnAtx: true,
		NodeIDs:        []types.NodeID{types.BytesToNodeID(nid)},
		Uri:            fmt.Sprintf("%s/snapshot-15", ts.URL),
		Restore:        types.LayerID(recoverLayer),
	}

	oldDB, err := statesql.Open("file:" + filepath.Join(cfg.DataDir, cfg.DbFile))
	require.NoError(t, err)
	require.NotNil(t, oldDB)
	require.NoError(t, atxs.Add(oldDB, atx))
	require.NoError(t, oldDB.Close())

	preserve, err := checkpoint.Recover(ctx, zaptest.NewLogger(t), afero.NewOsFs(), cfg)
	require.NoError(t, err)
	require.Nil(t, preserve)

	newDB, err := statesql.Open("file:" + filepath.Join(cfg.DataDir, cfg.DbFile))
	require.NoError(t, err)
	require.NotNil(t, newDB)
	t.Cleanup(func() { assert.NoError(t, newDB.Close()) })
	verifyDbContent(t, newDB)
	restore, err := recovery.CheckpointInfo(newDB)
	require.NoError(t, err)
	require.EqualValues(t, recoverLayer, restore)

	// sqlite create .sql and optionally .sql-shm and .sql-wal files.
	files, err := filepath.Glob(fmt.Sprintf("%s/backup.*/%s*", cfg.DataDir, cfg.DbFile))
	require.NoError(t, err)
	require.GreaterOrEqual(t, len(files), 1)
}<|MERGE_RESOLUTION|>--- conflicted
+++ resolved
@@ -78,12 +78,8 @@
 	}
 }
 
-<<<<<<< HEAD
 func verifyDbContent(tb testing.TB, db sql.StateDatabase) {
-=======
-func verifyDbContent(tb testing.TB, db *sql.Database) {
 	tb.Helper()
->>>>>>> 679a98d7
 	var expected types.Checkpoint
 	require.NoError(tb, json.Unmarshal([]byte(checkpointData), &expected))
 	expAtx := map[types.ATXID]types.AtxSnapshot{}
@@ -178,13 +174,8 @@
 				return
 			}
 			require.NoError(t, err)
-<<<<<<< HEAD
-			require.Nil(t, preserve)
+			require.Nil(t, data)
 			newDB, err := statesql.Open("file:" + filepath.Join(cfg.DataDir, cfg.DbFile))
-=======
-			require.Nil(t, data)
-			newDB, err := sql.Open("file:" + filepath.Join(cfg.DataDir, cfg.DbFile))
->>>>>>> 679a98d7
 			require.NoError(t, err)
 			require.NotNil(t, newDB)
 			defer newDB.Close()
