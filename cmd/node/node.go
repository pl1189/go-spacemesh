// Package node contains the main executable for go-spacemesh node
package node

import (
	"context"
	"crypto/sha256"
	"fmt"
	"io/ioutil"
	"net/http"
	_ "net/http/pprof" // import for memory and network profiling
	"os"
	"os/signal"
	"path/filepath"
	"runtime"
	"runtime/debug"
	"strconv"
	"time"

	"github.com/spacemeshos/go-spacemesh/fetch"
	"github.com/spacemeshos/go-spacemesh/layerfetcher"

	"github.com/pyroscope-io/pyroscope/pkg/agent/profiler"
	"github.com/spacemeshos/post/shared"
	"github.com/spf13/cobra"
	"github.com/spf13/viper"
	"go.uber.org/zap"
	"go.uber.org/zap/zapcore"

	"github.com/spacemeshos/go-spacemesh/activation"
	"github.com/spacemeshos/go-spacemesh/api"
	apiCfg "github.com/spacemeshos/go-spacemesh/api/config"
	"github.com/spacemeshos/go-spacemesh/api/grpcserver"
	"github.com/spacemeshos/go-spacemesh/blocks"
	cmdp "github.com/spacemeshos/go-spacemesh/cmd"
	"github.com/spacemeshos/go-spacemesh/common/types"
	"github.com/spacemeshos/go-spacemesh/common/util"
	cfg "github.com/spacemeshos/go-spacemesh/config"
	"github.com/spacemeshos/go-spacemesh/database"
	"github.com/spacemeshos/go-spacemesh/events"
	"github.com/spacemeshos/go-spacemesh/filesystem"
	"github.com/spacemeshos/go-spacemesh/hare"
	"github.com/spacemeshos/go-spacemesh/hare/eligibility"
	"github.com/spacemeshos/go-spacemesh/log"
	"github.com/spacemeshos/go-spacemesh/mesh"
	"github.com/spacemeshos/go-spacemesh/metrics"
	"github.com/spacemeshos/go-spacemesh/miner"
	"github.com/spacemeshos/go-spacemesh/p2p"
	"github.com/spacemeshos/go-spacemesh/p2p/service"
	"github.com/spacemeshos/go-spacemesh/pendingtxs"
	"github.com/spacemeshos/go-spacemesh/priorityq"
	"github.com/spacemeshos/go-spacemesh/signing"
	"github.com/spacemeshos/go-spacemesh/state"
	"github.com/spacemeshos/go-spacemesh/sync"
	"github.com/spacemeshos/go-spacemesh/timesync"
	timeCfg "github.com/spacemeshos/go-spacemesh/timesync/config"
	"github.com/spacemeshos/go-spacemesh/tortoise"
	"github.com/spacemeshos/go-spacemesh/turbohare"
)

const edKeyFileName = "key.bin"

// Logger names
const (
	AppLogger            = "app"
	P2PLogger            = "p2p"
	PostLogger           = "post"
	StateDbLogger        = "stateDbStore"
	StateLogger          = "state"
	AtxDbStoreLogger     = "atxDbStore"
	PoetDbStoreLogger    = "poetDbStore"
	StoreLogger          = "store"
	PoetDbLogger         = "poetDb"
	MeshDBLogger         = "meshDb"
	TrtlLogger           = "trtl"
	AtxDbLogger          = "atxDb"
	BlkEligibilityLogger = "blkElgValidator"
	MeshLogger           = "mesh"
	SyncLogger           = "sync"
	BlockOracle          = "blockOracle"
	HareBeaconLogger     = "hareBeacon"
	HareOracleLogger     = "hareOracle"
	HareLogger           = "hare"
	BlockBuilderLogger   = "blockBuilder"
	BlockListenerLogger  = "blockListener"
	BlockHandlerLogger   = "blockHandler"
	PoetListenerLogger   = "poetListener"
	NipstBuilderLogger   = "nipstBuilder"
	AtxBuilderLogger     = "atxBuilder"
	GossipListener       = "gossipListener"
	Fetcher              = "fetcher"
)

// Cmd is the cobra wrapper for the node, that allows adding parameters to it
var Cmd = &cobra.Command{
	Use:   "node",
	Short: "start node",
	Run: func(cmd *cobra.Command, args []string) {
		app := NewSpacemeshApp()
		defer app.Cleanup(cmd, args)

		err := app.Initialize(cmd, args)
		if err != nil {
			log.With().Error("Failed to initialize node.", log.Err(err))
			return
		}
		// This blocks until the context is finished
		app.Start(cmd, args)
	},
}

// VersionCmd returns the current version of spacemesh
var VersionCmd = &cobra.Command{
	Use:   "version",
	Short: "Show version info",
	Run: func(cmd *cobra.Command, args []string) {
		fmt.Print(cmdp.Version)
		if cmdp.Commit != "" {
			fmt.Printf("+%s", cmdp.Commit)
		}
		fmt.Println()
	},
}

func init() {
	// TODO add commands actually adds flags
	cmdp.AddCommands(Cmd)
	Cmd.AddCommand(VersionCmd)
}

// Service is a general service interface that specifies the basic start/stop functionality
type Service interface {
	Start(ctx context.Context) error
	Close()
}

// HareService is basic definition of hare algorithm service, providing consensus results for a layer
type HareService interface {
	Service
	GetResult(types.LayerID) ([]types.BlockID, error)
}

// TickProvider is an interface to a glopbal system clock that releases ticks on each layer
type TickProvider interface {
	Subscribe() timesync.LayerTimer
	Unsubscribe(timesync.LayerTimer)
	GetCurrentLayer() types.LayerID
	StartNotifying()
	GetGenesisTime() time.Time
	LayerToTime(types.LayerID) time.Time
	Close()
	AwaitLayer(types.LayerID) chan struct{}
}

// Tortoise beacon mock (waiting for #2267)
type tortoiseBeaconMock struct{}

// GetBeacon returns a very simple pseudo-random beacon value based on the input epoch ID
func (tortoiseBeaconMock) GetBeacon(epochID types.EpochID) []byte {
	sha := sha256.Sum256(epochID.ToBytes())
	return sha[:4]
}

// SpacemeshApp is the cli app singleton
type SpacemeshApp struct {
	*cobra.Command
	nodeID         types.NodeID
	P2P            p2p.Service
	Config         *cfg.Config
	grpcAPIService *grpcserver.Server
	jsonAPIService *grpcserver.JSONHTTPServer
	gatewaySvc     *grpcserver.GatewayService
	globalstateSvc *grpcserver.GlobalStateService
	txService      *grpcserver.TransactionService
	syncer         *sync.Syncer
	blockListener  *blocks.BlockHandler
	state          *state.TransactionProcessor
	blockProducer  *miner.BlockBuilder
	oracle         *blocks.Oracle
	txProcessor    *state.TransactionProcessor
	mesh           *mesh.Mesh
	gossipListener *service.Listener
	clock          TickProvider
	hare           HareService
	atxBuilder     *activation.Builder
	atxDb          *activation.DB
	poetListener   *activation.PoetListener
	edSgn          *signing.EdSigner
	closers        []interface{ Close() }
	log            log.Log
	txPool         *state.TxMempool
	layerFetch     *layerfetcher.Logic
	loggers        map[string]*zap.AtomicLevel
	term           chan struct{} // this channel is closed when closing services, goroutines should wait on this channel in order to terminate
	started        chan struct{} // this channel is closed once the app has finished starting
}

// LoadConfigFromFile tries to load configuration file if the config parameter was specified
func LoadConfigFromFile() (*cfg.Config, error) {
	fileLocation := viper.GetString("config")
	vip := viper.New()
	// read in default config if passed as param using viper
	if err := cfg.LoadConfig(fileLocation, vip); err != nil {
		log.Error(fmt.Sprintf("couldn't load config file at location: %s switching to defaults \n error: %v.",
			fileLocation, err))
		// return err
	}

	conf := cfg.DefaultConfig()
	// load config if it was loaded to our viper
	err := vip.Unmarshal(&conf)
	if err != nil {
		log.Error("Failed to parse config\n")
		return nil, err
	}
	return &conf, nil
}

// ParseConfig unmarshal config file into struct
func (app *SpacemeshApp) ParseConfig() error {
	conf, err := LoadConfigFromFile()
	app.Config = conf

	return err
}

// NewSpacemeshApp creates an instance of the spacemesh app
func NewSpacemeshApp() *SpacemeshApp {
	defaultConfig := cfg.DefaultConfig()
	node := &SpacemeshApp{
		Config:  &defaultConfig,
		loggers: make(map[string]*zap.AtomicLevel),
		term:    make(chan struct{}),
		started: make(chan struct{}),
	}

	return node
}

func (app *SpacemeshApp) introduction() {
	log.Info("Welcome to Spacemesh. Spacemesh full node is starting...")
}

// Initialize does pre processing of flags and configuration files, it also initializes data dirs if they dont exist
func (app *SpacemeshApp) Initialize(cmd *cobra.Command, args []string) (err error) {
	// exit gracefully - e.g. with app Cleanup on sig abort (ctrl-c)
	signalChan := make(chan os.Signal, 1)
	signal.Notify(signalChan, os.Interrupt)

	// Goroutine that listens for Ctrl ^ C command
	// and triggers the quit app
	go func() {
		for range signalChan {
			log.Info("Received an interrupt, stopping services...\n")
			cmdp.Cancel()
		}
	}()

	// parse the config file based on flags et al
	if err := app.ParseConfig(); err != nil {
		log.Error(fmt.Sprintf("couldn't parse the config err=%v", err))
	}

	// ensure cli flags are higher priority than config file
	if err := cmdp.EnsureCLIFlags(cmd, app.Config); err != nil {
		return err
	}
	// override default config in timesync since timesync is using TimeCongigValues
	timeCfg.TimeConfigValues = app.Config.TIME

	// ensure all data folders exist
	err = filesystem.ExistOrCreate(app.Config.DataDir())
	if err != nil {
		return err
	}

	app.setupLogging()

	app.introduction()

	drift, err := timesync.CheckSystemClockDrift()
	if err != nil {
		return err
	}

	log.Info("System clock synchronized with ntp. drift: %s", drift)
	return nil
}

// setupLogging configured the app logging system.
func (app *SpacemeshApp) setupLogging() {
	if app.Config.TestMode {
		log.JSONLog(true)
	}

	// app-level logging
	log.InitSpacemeshLoggingSystemWithHooks(func(entry zapcore.Entry) error {
		// If we report anything less than this we'll end up in an infinite loop
		if entry.Level >= zapcore.ErrorLevel {
			events.ReportError(events.NodeError{
				Msg:   entry.Message,
				Trace: string(debug.Stack()),
				Level: entry.Level,
			})
		}
		return nil
	})

	log.Info("%s", app.getAppInfo())

	msg := "initializing event reporter"
	if app.Config.PublishEventsURL != "" {
		msg += fmt.Sprintf(" with pubsub URL: %s", app.Config.PublishEventsURL)
	}
	log.Info(msg)
	if err := events.InitializeEventReporter(app.Config.PublishEventsURL); err != nil {
		log.With().Error("unable to initialize event reporter", log.Err(err))
	}
}

func (app *SpacemeshApp) getAppInfo() string {
	return fmt.Sprintf("App version: %s. Git: %s - %s . Go Version: %s. OS: %s-%s ",
		cmdp.Version, cmdp.Branch, cmdp.Commit, runtime.Version(), runtime.GOOS, runtime.GOARCH)
}

// Cleanup stops all app services
func (app *SpacemeshApp) Cleanup(*cobra.Command, []string) {
	log.Info("app cleanup starting...")
	app.stopServices()
	// add any other Cleanup tasks here....
	log.Info("app cleanup completed\n\n")
}

func (app *SpacemeshApp) setupGenesis(state *state.TransactionProcessor, msh *mesh.Mesh) {
	var conf *apiCfg.GenesisConfig
	if app.Config.GenesisConfPath != "" {
		var err error
		conf, err = apiCfg.LoadGenesisConfig(app.Config.GenesisConfPath)
		if err != nil {
			app.log.Error("cannot load genesis config from file")
		}
	} else {
		conf = apiCfg.DefaultGenesisConfig()
	}
	for id, acc := range conf.InitialAccounts {
		bytes := util.FromHex(id)
		if len(bytes) == 0 {
			// todo: should we panic here?
			app.log.With().Error("cannot read config entry for genesis account", log.String("acct_id", id))
			continue
		}

		addr := types.BytesToAddress(bytes)
		state.CreateAccount(addr)
		state.AddBalance(addr, acc.Balance)
		state.SetNonce(addr, acc.Nonce)
		app.log.With().Info("genesis account created",
			log.String("acct_id", id),
			log.Uint64("balance", acc.Balance))
	}

	_, err := state.Commit()
	if err != nil {
		log.Panic("cannot commit genesis state")
	}
}

// Wrap the top-level logger to add context info and set the level for a
// specific module.
func (app *SpacemeshApp) addLogger(name string, logger log.Log) log.Log {
	lvl := zap.NewAtomicLevel()
	var err error

	switch name {
	case AppLogger:
		err = lvl.UnmarshalText([]byte(app.Config.LOGGING.AppLoggerLevel))
	case P2PLogger:
		err = lvl.UnmarshalText([]byte(app.Config.LOGGING.P2PLoggerLevel))
	case PostLogger:
		err = lvl.UnmarshalText([]byte(app.Config.LOGGING.PostLoggerLevel))
	case StateDbLogger:
		err = lvl.UnmarshalText([]byte(app.Config.LOGGING.StateDbLoggerLevel))
	case StateLogger:
		err = lvl.UnmarshalText([]byte(app.Config.LOGGING.StateLoggerLevel))
	case AtxDbStoreLogger:
		err = lvl.UnmarshalText([]byte(app.Config.LOGGING.AtxDbStoreLoggerLevel))
	case PoetDbStoreLogger:
		err = lvl.UnmarshalText([]byte(app.Config.LOGGING.PoetDbStoreLoggerLevel))
	case StoreLogger:
		err = lvl.UnmarshalText([]byte(app.Config.LOGGING.StoreLoggerLevel))
	case PoetDbLogger:
		err = lvl.UnmarshalText([]byte(app.Config.LOGGING.PoetDbLoggerLevel))
	case MeshDBLogger:
		err = lvl.UnmarshalText([]byte(app.Config.LOGGING.MeshDBLoggerLevel))
	case TrtlLogger:
		err = lvl.UnmarshalText([]byte(app.Config.LOGGING.TrtlLoggerLevel))
	case AtxDbLogger:
		err = lvl.UnmarshalText([]byte(app.Config.LOGGING.AtxDbLoggerLevel))
	case BlkEligibilityLogger:
		err = lvl.UnmarshalText([]byte(app.Config.LOGGING.BlkEligibilityLoggerLevel))
	case MeshLogger:
		err = lvl.UnmarshalText([]byte(app.Config.LOGGING.MeshLoggerLevel))
	case SyncLogger:
		err = lvl.UnmarshalText([]byte(app.Config.LOGGING.SyncLoggerLevel))
	case BlockOracle:
		err = lvl.UnmarshalText([]byte(app.Config.LOGGING.BlockOracleLevel))
	case HareOracleLogger:
		err = lvl.UnmarshalText([]byte(app.Config.LOGGING.HareOracleLoggerLevel))
	case HareBeaconLogger:
		err = lvl.UnmarshalText([]byte(app.Config.LOGGING.HareBeaconLoggerLevel))
	case HareLogger:
		err = lvl.UnmarshalText([]byte(app.Config.LOGGING.HareLoggerLevel))
	case BlockBuilderLogger:
		err = lvl.UnmarshalText([]byte(app.Config.LOGGING.BlockBuilderLoggerLevel))
	case BlockListenerLogger:
		err = lvl.UnmarshalText([]byte(app.Config.LOGGING.BlockListenerLoggerLevel))
	case PoetListenerLogger:
		err = lvl.UnmarshalText([]byte(app.Config.LOGGING.PoetListenerLoggerLevel))
	case NipstBuilderLogger:
		err = lvl.UnmarshalText([]byte(app.Config.LOGGING.NipstBuilderLoggerLevel))
	case AtxBuilderLogger:
		err = lvl.UnmarshalText([]byte(app.Config.LOGGING.AtxBuilderLoggerLevel))
	default:
		lvl.SetLevel(log.Level())
	}

	if err != nil {
		log.Error("cannot parse logging for %v error %v", name, err)
		lvl.SetLevel(log.Level())
	}

	app.loggers[name] = &lvl
	return logger.SetLevel(&lvl).WithName(name)
}

// SetLogLevel updates the log level of an existing logger
func (app *SpacemeshApp) SetLogLevel(name, loglevel string) error {
	if lvl, ok := app.loggers[name]; ok {
		err := lvl.UnmarshalText([]byte(loglevel))
		if err != nil {
			return err
		}
	} else {
		return fmt.Errorf("cannot find logger %v", name)
	}
	return nil
}

type vrfSigner interface {
	Sign([]byte) []byte
}

func (app *SpacemeshApp) initServices(ctx context.Context,
	logger log.Log,
	nodeID types.NodeID,
	swarm service.Service,
	dbStorepath string,
	sgn hare.Signer,
	isFixedOracle bool,
	rolacle hare.Rolacle,
	layerSize uint32,
	postClient activation.PostProverClient,
	poetClient activation.PoetProvingServiceClient,
	vrfSigner vrfSigner,
	layersPerEpoch uint16, clock TickProvider) error {

	app.nodeID = nodeID

	name := nodeID.ShortString()

	// This base logger must be debug level so that other, derived loggers are not a lower level.
	lg := log.NewWithLevel(name, zap.NewAtomicLevelAt(zapcore.DebugLevel)).WithFields(nodeID)

	types.SetLayersPerEpoch(int32(app.Config.LayersPerEpoch))

	app.log = app.addLogger(AppLogger, lg)

	postClient.SetLogger(app.addLogger(PostLogger, lg))

	db, err := database.NewLDBDatabase(filepath.Join(dbStorepath, "state"), 0, 0, app.addLogger(StateDbLogger, lg))
	if err != nil {
		return err
	}
	app.closers = append(app.closers, db)

	atxdbstore, err := database.NewLDBDatabase(filepath.Join(dbStorepath, "atx"), 0, 0, app.addLogger(AtxDbStoreLogger, lg))
	if err != nil {
		return err
	}
	app.closers = append(app.closers, atxdbstore)

	poetDbStore, err := database.NewLDBDatabase(filepath.Join(dbStorepath, "poet"), 0, 0, app.addLogger(PoetDbStoreLogger, lg))
	if err != nil {
		return err
	}
	app.closers = append(app.closers, poetDbStore)

	iddbstore, err := database.NewLDBDatabase(filepath.Join(dbStorepath, "ids"), 0, 0, app.addLogger(StateDbLogger, lg))
	if err != nil {
		return err
	}
	app.closers = append(app.closers, iddbstore)

	store, err := database.NewLDBDatabase(filepath.Join(dbStorepath, "store"), 0, 0, app.addLogger(StoreLogger, lg))
	if err != nil {
		return err
	}
	app.closers = append(app.closers, store)

	idStore := activation.NewIdentityStore(iddbstore)
	poetDb := activation.NewPoetDb(poetDbStore, app.addLogger(PoetDbLogger, lg))
	validator := activation.NewValidator(&app.Config.POST, poetDb)
	mdb, err := mesh.NewPersistentMeshDB(filepath.Join(dbStorepath, "mesh"), app.Config.BlockCacheSize, app.addLogger(MeshDBLogger, lg))
	if err != nil {
		return err
	}

	app.txPool = state.NewTxMemPool()
	meshAndPoolProjector := pendingtxs.NewMeshAndPoolProjector(mdb, app.txPool)

	appliedTxs, err := database.NewLDBDatabase(filepath.Join(dbStorepath, "appliedTxs"), 0, 0, lg.WithName("appliedTxs"))
	if err != nil {
		return err
	}
	app.closers = append(app.closers, appliedTxs)
	processor := state.NewTransactionProcessor(db, appliedTxs, meshAndPoolProjector, app.txPool, lg.WithName("state"))

	goldenATXID := types.ATXID(types.HexToHash32(app.Config.GoldenATXID))
	if goldenATXID == *types.EmptyATXID {
		logger.Panic("invalid golden atx id")
	}

	atxdb := activation.NewDB(atxdbstore, idStore, mdb, layersPerEpoch, goldenATXID, validator, app.addLogger(AtxDbLogger, lg))
	beaconProvider := &blocks.EpochBeaconProvider{}

	var msh *mesh.Mesh
	var trtl *tortoise.ThreadSafeVerifyingTortoise
	trtlCfg := tortoise.Config{
		LayerSize:       int(layerSize),
		Database:        mdb,
		Hdist:           app.Config.Hdist,
		Zdist:           app.Config.Zdist,
		ConfidenceParam: app.Config.ConfidenceParam,
		WindowSize:      app.Config.WindowSize,
		GlobalThreshold: app.Config.GlobalThreshold,
		LocalThreshold:  app.Config.LocalThreshold,
		Log:             app.addLogger(TrtlLogger, lg),
		Recovered:       mdb.PersistentData(),
		RerunInterval:   time.Hour, // rerun from genesis once per hour
	}

	trtl = tortoise.NewVerifyingTortoise(ctx, trtlCfg)

	if trtlCfg.Recovered {
		msh = mesh.NewRecoveredMesh(ctx, mdb, atxdb, app.Config.REWARD, trtl, app.txPool, processor, app.addLogger(MeshLogger, lg))
		go msh.CacheWarmUp(app.Config.LayerAvgSize)
	} else {
		msh = mesh.NewMesh(mdb, atxdb, app.Config.REWARD, trtl, app.txPool, processor, app.addLogger(MeshLogger, lg))
		app.setupGenesis(processor, msh)
	}

	eValidator := blocks.NewBlockEligibilityValidator(layerSize, app.Config.GenesisTotalWeight, layersPerEpoch, atxdb, beaconProvider, signing.VRFVerify, msh, app.addLogger(BlkEligibilityLogger, lg))

	syncConf := sync.Configuration{Concurrency: 4,
		LayerSize:       int(layerSize),
		LayersPerEpoch:  layersPerEpoch,
		RequestTimeout:  time.Duration(app.Config.SyncRequestTimeout) * time.Millisecond,
		SyncInterval:    time.Duration(app.Config.SyncInterval) * time.Second,
		ValidationDelta: time.Duration(app.Config.SyncValidationDelta) * time.Second,
		Hdist:           app.Config.Hdist,
		AtxsLimit:       app.Config.AtxsPerBlock,
		AlwaysListen:    app.Config.AlwaysListen,
		GoldenATXID:     goldenATXID,
	}

	if app.Config.AtxsPerBlock > miner.AtxsPerBlockLimit { // validate limit
		logger.With().Panic("number of atxs per block required is bigger than the limit",
			log.Int("atxs_per_block", app.Config.AtxsPerBlock),
			log.Int("limit", miner.AtxsPerBlockLimit))
	}

	// we can't have an epoch offset which is greater/equal than the number of layers in an epoch
	if app.Config.HareEligibility.EpochOffset >= app.Config.BaseConfig.LayersPerEpoch {
		logger.With().Panic("epoch offset cannot be greater than or equal to the number of layers per epoch",
			log.Int("epoch_offset", app.Config.HareEligibility.EpochOffset),
			log.Int("layers_per_epoch", app.Config.BaseConfig.LayersPerEpoch))
	}

	bCfg := blocks.Config{
		Depth:       app.Config.Hdist,
		GoldenATXID: goldenATXID,
	}
	blockListener := blocks.NewBlockHandler(bCfg, msh, eValidator, lg)

	remoteFetchService := fetch.NewFetch(ctx, app.Config.FETCH, swarm, app.addLogger(Fetcher, lg))

	layerFetch := layerfetcher.NewLogic(ctx, app.Config.LAYERS, blockListener, atxdb, poetDb, atxdb, processor, swarm, remoteFetchService, msh, app.addLogger(Fetcher, lg))
	layerFetch.AddDBs(mdb.Blocks(), atxdbstore, mdb.Transactions(), poetDbStore, mdb.InputVector())

	syncer := sync.NewSync(ctx, swarm, msh, app.txPool, atxdb, eValidator, poetDb, syncConf, clock, layerFetch, app.addLogger(SyncLogger, lg))
	blockOracle := blocks.NewMinerBlockOracle(layerSize, app.Config.GenesisTotalWeight, layersPerEpoch, atxdb, beaconProvider, vrfSigner, nodeID, syncer.ListenToGossip, app.addLogger(BlockOracle, lg))

	// TODO: we should probably decouple the apptest and the node (and duplicate as necessary) (#1926)
	var hOracle hare.Rolacle
	if isFixedOracle {
		// fixed rolacle, take the provided rolacle
		hOracle = rolacle
	} else {
		// regular oracle, build and use it
		// TODO: this mock will be replaced by the real Tortoise beacon once
		//   https://github.com/spacemeshos/go-spacemesh/pull/2267 is complete
		beacon := eligibility.NewBeacon(tortoiseBeaconMock{}, app.Config.HareEligibility.ConfidenceParam, app.addLogger(HareBeaconLogger, lg))
		hOracle = eligibility.New(beacon, atxdb.GetMinerWeightsInEpochFromView, signing.VRFVerify, vrfSigner, uint16(app.Config.LayersPerEpoch), app.Config.POST.SpacePerUnit, app.Config.GenesisTotalWeight, app.Config.SpaceToCommit, mdb, app.Config.HareEligibility, app.addLogger(HareOracleLogger, lg))
		// TODO: genesisMinerWeight is set to app.Config.SpaceToCommit, because PoET ticks are currently hardcoded to 1
	}

	gossipListener := service.NewListener(swarm, layerFetch, syncer.ListenToGossip, app.addLogger(GossipListener, lg))
	rabbit := app.HareFactory(ctx, mdb, swarm, sgn, nodeID, syncer, msh, hOracle, idStore, clock, lg)

	stateAndMeshProjector := pendingtxs.NewStateAndMeshProjector(processor, msh)
	minerCfg := miner.Config{
		Hdist:          app.Config.Hdist,
		MinerID:        nodeID,
		AtxsPerBlock:   app.Config.AtxsPerBlock,
		LayersPerEpoch: layersPerEpoch,
		TxsPerBlock:    app.Config.TxsPerBlock,
	}

	database.SwitchCreationContext(dbStorepath, "") // currently only blockbuilder uses this mechanism
<<<<<<< HEAD
	blockProducer := miner.NewBlockBuilder(
		minerCfg,
		sgn,
		swarm,
		clock.Subscribe(),
		msh,
		trtl,
		blockOracle,
		syncer,
		stateAndMeshProjector,
		app.txPool,
		app.addLogger(BlockBuilderLogger, lg))
=======
	blockProducer := miner.NewBlockBuilder(minerCfg, sgn, swarm, clock.Subscribe(), msh, trtl, rabbit, blockOracle, syncer, stateAndMeshProjector, app.txPool, atxdb, app.addLogger(BlockBuilderLogger, lg))
>>>>>>> c895993c

	poetListener := activation.NewPoetListener(swarm, poetDb, app.addLogger(PoetListenerLogger, lg))

	nipstBuilder := activation.NewNIPSTBuilder(util.Hex2Bytes(nodeID.Key), postClient, poetClient, poetDb, store, app.addLogger(NipstBuilderLogger, lg))

	coinBase := types.HexToAddress(app.Config.CoinbaseAccount)

	if coinBase.Big().Uint64() == 0 && app.Config.StartMining {
		logger.Panic("invalid coinbase account")
	}
	if app.Config.SpaceToCommit == 0 {
		app.Config.SpaceToCommit = app.Config.POST.SpacePerUnit
	}

	builderConfig := activation.Config{
		CoinbaseAccount: coinBase,
		GoldenATXID:     goldenATXID,
		LayersPerEpoch:  layersPerEpoch,
	}

	atxBuilder := activation.NewBuilder(builderConfig, nodeID, app.Config.SpaceToCommit, sgn, atxdb, swarm, msh, layersPerEpoch, nipstBuilder, postClient, clock, syncer, store, app.addLogger("atxBuilder", lg))

	gossipListener.AddListener(ctx, state.IncomingTxProtocol, priorityq.Low, processor.HandleTxGossipData)
	gossipListener.AddListener(ctx, activation.AtxProtocol, priorityq.Low, atxdb.HandleGossipAtx)
	gossipListener.AddListener(ctx, blocks.NewBlockProtocol, priorityq.High, blockListener.HandleBlock)

	app.blockProducer = blockProducer
	app.blockListener = blockListener
	app.gossipListener = gossipListener
	app.mesh = msh
	app.syncer = syncer
	app.clock = clock
	app.state = processor
	app.hare = rabbit
	app.P2P = swarm
	app.poetListener = poetListener
	app.atxBuilder = atxBuilder
	app.oracle = blockOracle
	app.txProcessor = processor
	app.atxDb = atxdb
	app.layerFetch = layerFetch

	return nil
}

// periodically checks that our clock is sync
func (app *SpacemeshApp) checkTimeDrifts() {
	checkTimeSync := time.NewTicker(app.Config.TIME.RefreshNtpInterval)
	defer checkTimeSync.Stop() // close ticker

	for {
		select {
		case <-app.term:
			return

		case <-checkTimeSync.C:
			_, err := timesync.CheckSystemClockDrift()
			if err != nil {
				app.log.With().Error("unable to synchronize system time", log.Err(err))
				cmdp.Cancel()
				return
			}
		}
	}
}

// HareFactory returns a hare consensus algorithm according to the parameters in app.Config.Hare.SuperHare
func (app *SpacemeshApp) HareFactory(
	ctx context.Context,
	mdb *mesh.DB,
	swarm service.Service,
	sgn hare.Signer,
	nodeID types.NodeID,
	syncer *sync.Syncer,
	msh *mesh.Mesh,
	hOracle hare.Rolacle,
	idStore *activation.IdentityStore,
	clock TickProvider,
	lg log.Log,
) HareService {
	if app.Config.HARE.SuperHare {
		hr := turbohare.New(ctx, app.Config.HARE, msh, clock.Subscribe(), app.addLogger(HareLogger, lg))
		mdb.InputVectorBackupFunc = hr.GetResult
		return hr
	}

	ha := hare.New(
		app.Config.HARE,
		swarm,
		sgn,
		nodeID,
		syncer.IsHareSynced,
		msh,
		hOracle,
		uint16(app.Config.LayersPerEpoch),
		idStore,
		hOracle,
		clock.Subscribe(),
		app.addLogger(HareLogger, lg))
	return ha
}

func (app *SpacemeshApp) startServices(ctx context.Context, logger log.Log) {
	app.layerFetch.Start()
	go app.startSyncer(ctx)

	if err := app.hare.Start(ctx); err != nil {
		logger.Panic("cannot start hare")
	}
	if err := app.blockProducer.Start(ctx); err != nil {
		logger.Panic("cannot start block producer")
	}

	app.poetListener.Start(ctx)

	if app.Config.StartMining {
		coinBase := types.HexToAddress(app.Config.CoinbaseAccount)
		if err := app.atxBuilder.StartPost(ctx, coinBase, app.Config.POST.DataDir, app.Config.SpaceToCommit); err != nil {
			logger.With().Panic("error initializing post", log.Err(err))
		}
	} else {
		logger.Info("manual post init")
	}
	app.atxBuilder.Start(ctx)
	app.clock.StartNotifying()
	go app.checkTimeDrifts()
}

func (app *SpacemeshApp) startAPIServices(ctx context.Context, net api.NetworkAPI) {
	apiConf := &app.Config.API
	layerDuration := app.Config.LayerDurationSec

	// API SERVICES
	// Since we have multiple GRPC services, we cannot automatically enable them if
	// the gateway server is enabled (since we don't know which ones to enable), so
	// it's an error if the gateway server is enabled without enabling at least one
	// GRPC service.

	// Make sure we only create the server once.
	registerService := func(svc grpcserver.ServiceAPI) {
		if app.grpcAPIService == nil {
			app.grpcAPIService = grpcserver.NewServerWithInterface(apiConf.GrpcServerPort, apiConf.GrpcServerInterface)
		}
		svc.RegisterService(app.grpcAPIService)
	}

	// Register the requested services one by one
	if apiConf.StartDebugService {
		registerService(grpcserver.NewDebugService(app.mesh))
	}
	if apiConf.StartGatewayService {
		registerService(grpcserver.NewGatewayService(net))
	}
	if apiConf.StartGlobalStateService {
		registerService(grpcserver.NewGlobalStateService(app.mesh, app.txPool))
	}
	if apiConf.StartMeshService {
		registerService(grpcserver.NewMeshService(app.mesh, app.txPool, app.clock, app.Config.LayersPerEpoch, app.Config.P2P.NetworkID, layerDuration, app.Config.LayerAvgSize, app.Config.TxsPerBlock))
	}
	if apiConf.StartNodeService {
		registerService(grpcserver.NewNodeService(net, app.mesh, app.clock, app.syncer))
	}
	if apiConf.StartSmesherService {
		registerService(grpcserver.NewSmesherService(app.atxBuilder))
	}
	if apiConf.StartTransactionService {
		registerService(grpcserver.NewTransactionService(net, app.mesh, app.txPool, app.syncer))
	}

	// Now that the services are registered, start the server.
	if app.grpcAPIService != nil {
		app.grpcAPIService.Start()
	}

	if apiConf.StartJSONServer {
		if app.grpcAPIService == nil {
			// This panics because it should not happen.
			// It should be caught inside apiConf.
			log.Panic("one or more new grpc services must be enabled with new json gateway server")
		}
		app.jsonAPIService = grpcserver.NewJSONHTTPServer(apiConf.JSONServerPort, apiConf.GrpcServerPort)
		app.jsonAPIService.StartService(
			ctx,
			apiConf.StartDebugService,
			apiConf.StartGatewayService,
			apiConf.StartGlobalStateService,
			apiConf.StartMeshService,
			apiConf.StartNodeService,
			apiConf.StartSmesherService,
			apiConf.StartTransactionService,
		)
	}
}

func (app *SpacemeshApp) stopServices() {
	// all go-routines that listen to app.term will close
	// note: there is no guarantee that a listening go-routine will close before stopServices exits
	close(app.term)

	if app.jsonAPIService != nil {
		log.Info("stopping json gateway service")
		if err := app.jsonAPIService.Close(); err != nil {
			log.With().Error("error stopping json gateway server", log.Err(err))
		}
	}

	if app.grpcAPIService != nil {
		log.Info("stopping grpc service")
		// does not return any errors
		_ = app.grpcAPIService.Close()
	}

	if app.blockProducer != nil {
		app.log.Info("closing block producer")
		if err := app.blockProducer.Close(); err != nil {
			log.With().Error("cannot stop block producer", log.Err(err))
		}
	}

	if app.clock != nil {
		app.log.Info("closing clock")
		app.clock.Close()
	}

	if app.gossipListener != nil {
		app.gossipListener.Stop()
	}

	if app.poetListener != nil {
		app.log.Info("closing poet listener")
		app.poetListener.Close()
	}

	if app.atxBuilder != nil {
		app.log.Info("closing atx builder")
		app.atxBuilder.Stop()
	}

	if app.hare != nil {
		app.log.Info("closing hare")
		app.hare.Close()
	}

	if app.P2P != nil {
		app.log.Info("closing p2p")
		app.P2P.Shutdown()
	}

	if app.layerFetch != nil {
		app.log.Info("%v closing layerFetch", app.nodeID.Key)
		app.layerFetch.Close()
	}

	if app.syncer != nil {
		app.log.Info("closing sync")
		app.syncer.Close()
	}

	if app.mesh != nil {
		app.log.Info("closing mesh")
		app.mesh.Close()
	}

	events.CloseEventReporter()
	events.CloseEventPubSub()
	// Close all databases.
	for _, closer := range app.closers {
		if closer != nil {
			closer.Close()
		}
	}
}

// LoadOrCreateEdSigner either loads a previously created ed identity for the node or creates a new one if not exists
func (app *SpacemeshApp) LoadOrCreateEdSigner() (*signing.EdSigner, error) {
	f, err := app.getIdentityFile()
	if err != nil {
		log.With().Warning("failed to find identity file", log.Err(err))

		edSgn := signing.NewEdSigner()
		f = filepath.Join(shared.GetInitDir(app.Config.POST.DataDir, edSgn.PublicKey().Bytes()), edKeyFileName)
		err := os.MkdirAll(filepath.Dir(f), filesystem.OwnerReadWriteExec)
		if err != nil {
			return nil, fmt.Errorf("failed to create directory for identity file: %v", err)
		}
		err = ioutil.WriteFile(f, edSgn.ToBuffer(), filesystem.OwnerReadWrite)
		if err != nil {
			return nil, fmt.Errorf("failed to write identity file: %v", err)
		}
		log.With().Warning("created new identity", edSgn.PublicKey())
		return edSgn, nil
	}

	buff, err := ioutil.ReadFile(f)
	if err != nil {
		return nil, fmt.Errorf("failed to read identity from file: %v", err)
	}
	edSgn, err := signing.NewEdSignerFromBuffer(buff)
	if err != nil {
		return nil, fmt.Errorf("failed to construct identity from data file: %v", err)
	}
	if edSgn.PublicKey().String() != filepath.Base(filepath.Dir(f)) {
		return nil, fmt.Errorf("identity file path ('%s') does not match public key (%s)", filepath.Dir(f), edSgn.PublicKey().String())
	}
	log.With().Info("loaded identity from file", log.String("file", f))
	return edSgn, nil
}

type identityFileFound struct{}

func (identityFileFound) Error() string {
	return "identity file found"
}

func (app *SpacemeshApp) getIdentityFile() (string, error) {
	var f string
	err := filepath.Walk(app.Config.POST.DataDir, func(path string, info os.FileInfo, err error) error {
		if err != nil {
			return nil
		}
		if !info.IsDir() && info.Name() == edKeyFileName {
			f = path
			return &identityFileFound{}
		}
		return nil
	})
	if _, ok := err.(*identityFileFound); ok {
		return f, nil
	}
	if err != nil {
		return "", fmt.Errorf("failed to traverse PoST data dir: %v", err)
	}
	return "", fmt.Errorf("not found")
}

func (app *SpacemeshApp) startSyncer(ctx context.Context) {
	if app.P2P == nil {
		app.log.Error("syncer started before p2p is initialized")
	} else {
		<-app.P2P.GossipReady()
	}
	app.syncer.Start(ctx)
}

// Start starts the Spacemesh node and initializes all relevant services according to command line arguments provided.
func (app *SpacemeshApp) Start(*cobra.Command, []string) {
	// we use the main app context
	ctx := cmdp.Ctx

	// Create a contextual logger for local usage (lower-level modules will create their own contextual loggers
	// using context passed down to them)
	logger := log.AppLog.WithContext(ctx)

	logger.With().Info("starting spacemesh",
		log.String("data-dir", app.Config.DataDir()),
		log.String("post-dir", app.Config.POST.DataDir))

	err := filesystem.ExistOrCreate(app.Config.DataDir())
	if err != nil {
		logger.With().Error("data-dir not found or could not be created", log.Err(err))
	}

	/* Setup monitoring */
	if app.Config.PprofHTTPServer {
		logger.Info("starting pprof server")
		srv := &http.Server{Addr: ":6060"}
		defer srv.Shutdown(ctx)
		go func() {
			if err := srv.ListenAndServe(); err != nil {
				logger.With().Error("cannot start pprof http server", log.Err(err))
			}
		}()
	}

	if app.Config.ProfilerURL != "" {
		p, err := profiler.Start(profiler.Config{
			ApplicationName: app.Config.ProfilerName,
			// app.Config.ProfilerURL should be the pyroscope server address
			// TODO: AuthToken? no need right now since server isn't public
			ServerAddress: app.Config.ProfilerURL,
			// by default all profilers are enabled,
		})
		if err != nil {
			logger.With().Error("cannot start profiling client")
		} else {
			defer p.Stop()
		}

	}

	/* Create or load miner identity */

	app.edSgn, err = app.LoadOrCreateEdSigner()
	if err != nil {
		logger.With().Panic("could not retrieve identity", log.Err(err))
	}

	poetClient := activation.NewHTTPPoetClient(ctx, app.Config.PoETServer)

	edPubkey := app.edSgn.PublicKey()
	vrfSigner, vrfPub, err := signing.NewVRFSigner(app.edSgn.Sign(edPubkey.Bytes()))
	if err != nil {
		logger.With().Panic("failed to create vrf signer", log.Err(err))
	}

	nodeID := types.NodeID{Key: edPubkey.String(), VRFPublicKey: vrfPub}

	postClient, err := activation.NewPostClient(&app.Config.POST, util.Hex2Bytes(nodeID.Key))
	if err != nil {
		logger.With().Error("failed to create post client", log.Err(err))
	}

	// This base logger must be debug level so that other, derived loggers are not a lower level.
	lg := log.NewWithLevel(nodeID.ShortString(), zap.NewAtomicLevelAt(zapcore.DebugLevel)).WithFields(nodeID)

	/* Initialize all protocol services */

	dbStorepath := app.Config.DataDir()
	gTime, err := time.Parse(time.RFC3339, app.Config.GenesisTime)
	if err != nil {
		logger.With().Error("cannot parse genesis time", log.Err(err))
	}
	ld := time.Duration(app.Config.LayerDurationSec) * time.Second
	clock := timesync.NewClock(timesync.RealClock{}, ld, gTime, log.NewDefault("clock"))

	logger.Info("initializing p2p services")
	swarm, err := p2p.New(ctx, app.Config.P2P, app.addLogger(P2PLogger, lg), dbStorepath)
	if err != nil {
		logger.With().Panic("error starting p2p services", log.Err(err))
	}

	if err = app.initServices(ctx,
		logger,
		nodeID,
		swarm,
		dbStorepath,
		app.edSgn,
		false,
		nil,
		uint32(app.Config.LayerAvgSize),
		postClient,
		poetClient,
		vrfSigner,
		uint16(app.Config.LayersPerEpoch),
		clock); err != nil {
		logger.With().Error("cannot start services", log.Err(err))
		return
	}

	if app.Config.CollectMetrics {
		metrics.StartMetricsServer(app.Config.MetricsPort)
	}

	if app.Config.MetricsPush != "" {
		metrics.StartPushingMetrics(app.Config.MetricsPush, app.Config.MetricsPushPeriod,
			swarm.LocalNode().PublicKey().String(), strconv.Itoa(int(app.Config.P2P.NetworkID)))

	}

	app.startServices(ctx, logger)

	// P2P must start last to not block when sending messages to protocols
	if err = app.P2P.Start(ctx); err != nil {
		logger.With().Panic("error starting p2p services", log.Err(err))
	}

	app.startAPIServices(ctx, app.P2P)
	events.SubscribeToLayers(clock.Subscribe())
	logger.Info("app started")

	// notify anyone who might be listening that the app has finished starting.
	// this can be used by, e.g., app tests.
	close(app.started)

	// app blocks until it receives a signal to exit
	// this signal may come from the node or from sig-abort (ctrl-c)
	<-ctx.Done()
	events.ReportError(events.NodeError{
		Msg:   "node is shutting down",
		Level: zapcore.InfoLevel,
	})
}<|MERGE_RESOLUTION|>--- conflicted
+++ resolved
@@ -626,7 +626,6 @@
 	}
 
 	database.SwitchCreationContext(dbStorepath, "") // currently only blockbuilder uses this mechanism
-<<<<<<< HEAD
 	blockProducer := miner.NewBlockBuilder(
 		minerCfg,
 		sgn,
@@ -639,9 +638,6 @@
 		stateAndMeshProjector,
 		app.txPool,
 		app.addLogger(BlockBuilderLogger, lg))
-=======
-	blockProducer := miner.NewBlockBuilder(minerCfg, sgn, swarm, clock.Subscribe(), msh, trtl, rabbit, blockOracle, syncer, stateAndMeshProjector, app.txPool, atxdb, app.addLogger(BlockBuilderLogger, lg))
->>>>>>> c895993c
 
 	poetListener := activation.NewPoetListener(swarm, poetDb, app.addLogger(PoetListenerLogger, lg))
 
