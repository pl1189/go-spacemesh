// Package layerfetcher fetches layers from remote peers
package layerfetcher

import (
	"context"
	"errors"
	"fmt"
	"sync"
	"time"

	"github.com/spacemeshos/go-spacemesh/common/types"
	"github.com/spacemeshos/go-spacemesh/common/util"
	"github.com/spacemeshos/go-spacemesh/database"
	"github.com/spacemeshos/go-spacemesh/fetch"
	"github.com/spacemeshos/go-spacemesh/log"
	"github.com/spacemeshos/go-spacemesh/p2p/p2pcrypto"
	p2ppeers "github.com/spacemeshos/go-spacemesh/p2p/peers"
	"github.com/spacemeshos/go-spacemesh/p2p/server"
	"github.com/spacemeshos/go-spacemesh/p2p/service"
)

// atxHandler defines handling function for incoming ATXs
type atxHandler interface {
	HandleAtxData(ctx context.Context, data []byte, syncer service.Fetcher) error
}

// blockHandler defines handling function for blocks
type blockHandler interface {
	HandleBlockData(ctx context.Context, date []byte, fetcher service.Fetcher) error
}

// TxProcessor is an interface for handling TX data received in sync
type TxProcessor interface {
	HandleTxSyncData(data []byte) error
}

// layerDB is an interface that returns layer data and blocks
type layerDB interface {
	GetLayerHash(ID types.LayerID) types.Hash32
	GetLayerHashBlocks(hash types.Hash32) []types.BlockID
	GetLayerInputVector(hash types.Hash32) ([]types.BlockID, error)
	SaveLayerHashInputVector(id types.Hash32, data []byte) error
}

type atxIDsDB interface {
	GetEpochAtxs(epochID types.EpochID) (atxs []types.ATXID)
}

// gossipBlocks returns gossip block received byu this node in the last x time frame
type gossipBlocks interface {
	Get() []types.BlockID
}

// poetDb is an interface to reading and storing poet proofs
type poetDb interface {
	HasProof(proofRef []byte) bool
	ValidateAndStore(proofMessage *types.PoetProofMessage) error
	ValidateAndStoreMsg(data []byte) error
}

// tortoiseBeaconDB is an interface for tortoise beacon database
type tortoiseBeaconDB interface {
	GetTortoiseBeacon(epochID types.EpochID) (types.Hash32, bool)
	SetTortoiseBeacon(epochID types.EpochID, beacon types.Hash32) error
}

// network defines network capabilities used
type network interface {
	GetPeers() []p2ppeers.Peer
	SendRequest(ctx context.Context, msgType server.MessageType, payload []byte, address p2pcrypto.PublicKey, resHandler func(msg []byte), timeoutHandler func(err error)) error
	Close()
}

var emptyHash = types.Hash32{}

// ErrZeroLayer is the error returned when an empty hash is received when polling for layer
var ErrZeroLayer = errors.New("zero layer")

// ErrNoPeers is returned when node has no peers.
var ErrNoPeers = errors.New("no peers")

// ErrBeaconNotReceived is returned when no valid beacon was received.
var ErrBeaconNotReceived = errors.New("no peer sent a valid beacon")

// Logic is the struct containing components needed to follow layer fetching logic
type Logic struct {
	log                  log.Log
	fetcher              fetch.Fetcher
	net                  network
	layerHashResults     map[types.LayerID]map[p2ppeers.Peer]*types.Hash32
	blockHashResults     map[types.LayerID][]error
	layerResultsChannels map[types.LayerID][]chan LayerPromiseResult
	poetProofs           poetDb
	atxs                 atxHandler
	blockHandler         blockHandler
	txs                  TxProcessor
	layerDB              layerDB
	atxIds               atxIDsDB
	tbDB                 tortoiseBeaconDB
	gossipBlocks         gossipBlocks
	layerResM            sync.RWMutex
	layerHashResM        sync.RWMutex
	blockHashResM        sync.RWMutex
	goldenATXID          types.ATXID
}

// Config defines configuration for layer fetching logic
type Config struct {
	RequestTimeout int
	GoldenATXID    types.ATXID
}

// DefaultConfig returns default configuration for layer fetching logic
func DefaultConfig() Config {
	return Config{RequestTimeout: 10}
}

// NewLogic creates a new instance of layer fetching logic
func NewLogic(ctx context.Context, cfg Config, blocks blockHandler, atxs atxHandler, poet poetDb, atxIDs atxIDsDB, txs TxProcessor, network service.Service, fetcher fetch.Fetcher, layers layerDB, tortoiseBeacons tortoiseBeaconDB, log log.Log) *Logic {

	srv := fetch.NewMessageNetwork(ctx, cfg.RequestTimeout, network, layersProtocol, log)
	l := &Logic{
		log:                  log,
		fetcher:              fetcher,
		net:                  srv,
		layerHashResults:     make(map[types.LayerID]map[p2ppeers.Peer]*types.Hash32),
		blockHashResults:     make(map[types.LayerID][]error),
		layerResultsChannels: make(map[types.LayerID][]chan LayerPromiseResult),
		poetProofs:           poet,
		atxs:                 atxs,
		layerDB:              layers,
		tbDB:                 tortoiseBeacons,
		blockHandler:         blocks,
		atxIds:               atxIDs,
		txs:                  txs,
		layerResM:            sync.RWMutex{},
		goldenATXID:          cfg.GoldenATXID,
	}

	srv.RegisterBytesMsgHandler(server.LayerHashMsg, l.LayerHashReqReceiver)
	srv.RegisterBytesMsgHandler(server.LayerBlocksMsg, l.LayerHashBlocksReceiver)
	srv.RegisterBytesMsgHandler(server.AtxIDsMsg, l.epochATXsReceiver)
	srv.RegisterBytesMsgHandler(server.TortoiseBeaconMsg, l.tortoiseBeaconReceiver)

	return l
}

const (
	layersProtocol = "/layers/2.0/"
)

// FetchFlow is the main syncing flow TBD
func (l *Logic) FetchFlow() {

}

// Start starts layerFetcher logic and fetch component
func (l *Logic) Start() {
	l.fetcher.Start()
}

// Close closes all running workers
func (l *Logic) Close() {
	l.net.Close()
	l.fetcher.Stop()
}

// AddDBs adds dbs that will be queried when sync requests are received. these databases will be exposed to external callers
func (l *Logic) AddDBs(blockDB, AtxDB, TxDB, poetDB, IvDB, tbDB database.Store) {
	l.fetcher.AddDB(fetch.BlockDB, blockDB)
	l.fetcher.AddDB(fetch.ATXDB, AtxDB)
	l.fetcher.AddDB(fetch.TXDB, TxDB)
	l.fetcher.AddDB(fetch.POETDB, poetDB)
	l.fetcher.AddDB(fetch.IVDB, IvDB)
	l.fetcher.AddDB(fetch.TBDB, tbDB)
}

// LayerPromiseResult is the result of trying to fetch an entire layer- if this fails the error will be added to result
type LayerPromiseResult struct {
	Err   error
	Layer types.LayerID
}

// LayerHashReqReceiver returns the layer hash for the given layer ID
func (l *Logic) LayerHashReqReceiver(ctx context.Context, msg []byte) []byte {
	lyr := types.LayerID(util.BytesToUint64(msg))
	h := l.layerDB.GetLayerHash(lyr)
	l.log.WithContext(ctx).With().Info("responding to layer hash request", lyr, h)
	return h.Bytes()
}

// epochATXsReceiver returns the layer hash for the given layer ID
func (l *Logic) epochATXsReceiver(ctx context.Context, msg []byte) []byte {
	l.log.Debug("got epoch atxs request")
	lyr := types.EpochID(util.BytesToUint64(msg))
	atxs := l.atxIds.GetEpochAtxs(lyr)
	bts, err := types.InterfaceToBytes(atxs)
	if err != nil {
		l.log.With().Warning("cannot find epoch atxs", lyr)
	}
	return bts
}

// LayerHashBlocksReceiver returns the block IDs for the specified layer hash,
// it also returns the validation vector for this hash and latest blocks received in gossip
func (l *Logic) LayerHashBlocksReceiver(ctx context.Context, msg []byte) []byte {
	h := types.BytesToHash(msg)

	blocks := l.layerDB.GetLayerHashBlocks(h)
	vector, err := l.layerDB.GetLayerInputVector(h)
	if err != nil {
		// TODO: differentiate between empty set and no results in sync
		l.log.Error("no input vector for layer")
	}
	//latest := l.gossipBlocks.Get() todo: implement this
	b := layerBlocks{
		blocks,
		nil,
		vector,
	}

	out, err := types.InterfaceToBytes(b)
	if err != nil {
		l.log.Error("cannot serialize response")
	}

	return out
}

// tbReceiver returns the tortoise beacon for the given layer ID
func (l *Logic) tortoiseBeaconReceiver(ctx context.Context, msg []byte) []byte {
	epoch := types.EpochID(util.BytesToUint64(msg))
	l.log.Info("got tortoise beacon request for epoch %v", epoch)

	beacon, ok := l.tbDB.GetTortoiseBeacon(epoch)
	if !ok {
		l.log.Warning("cannot find tortoise beacon for epoch %v", epoch)
		return []byte{}
	}

	l.log.Info("replying to tortoise beacon request for epoch %v: %v", epoch, beacon.String())
	return beacon.Bytes()
}

// PollLayer performs the following
// send layer number to all parties
// receive layer hash from all peers
// get layer hash from corresponding peer
// fetch block ids from all peers
// fetch ATXs and Txs per block
func (l *Logic) PollLayer(ctx context.Context, layer types.LayerID) chan LayerPromiseResult {
	l.log.With().Debug("polling for layer", layer)
	result := make(chan LayerPromiseResult, 1)

	l.layerResM.Lock()
	l.layerResultsChannels[layer] = append(l.layerResultsChannels[layer], result)
	l.layerResM.Unlock()

	peers := l.net.GetPeers()
	if len(peers) == 0 {
		l.receiveLayerHash(ctx, layer, nil, len(peers), nil, fmt.Errorf("no peers"))
	}
	// request layers from all peers since different peers can have different layer structures (in extreme cases)
	// we ask for all blocks so that we know
	for _, p := range peers {
		// build custom receiver for each peer so that receiver will know which peer the hash came from
		// so that it could request relevant block ids from the same peer
		peer := p
		receiveForPeerFunc := func(b []byte) {
			l.receiveLayerHash(ctx, layer, peer, len(peers), b, nil)
		}

		timeoutFunc := func(err error) {
			l.receiveLayerHash(ctx, layer, peer, len(peers), nil, err)
		}
		err := l.net.SendRequest(ctx, server.LayerHashMsg, layer.Bytes(), p, receiveForPeerFunc, timeoutFunc)
		if err != nil {
			l.receiveLayerHash(ctx, layer, peer, len(peers), nil, err)
		}
	}
	return result
}

// receiver function for block hash result per layer, this function aggregates all responses from all peers
// and then unifies them. it also fails if a threshold of failed calls to peers have been reached
func (l *Logic) receiveLayerHash(ctx context.Context, id types.LayerID, p p2ppeers.Peer, peers int, data []byte, err error) {
	// log result for peer
	if peers == 0 {
		l.log.Error("cannot sync layer %v", id)
		l.notifyLayerPromiseResult(id, 0, fmt.Errorf("no peers"))
		return
	}

	l.layerHashResM.Lock()

	if _, ok := l.layerHashResults[id]; !ok {
		l.layerHashResults[id] = make(map[p2ppeers.Peer]*types.Hash32)
	}
	// if no error from peer, try to parse data
	if err == nil {
		hash := types.BytesToHash(data)
		l.layerHashResults[id][p] = &hash
		l.log.Info("received hash %v for layer id %v from peer %v", l.layerHashResults[id][p].Hex(), id, p.String())
	} else {
		l.layerHashResults[id][p] = nil
		l.log.Error("received nil (error) for layer id %v from peer %v err:%v", id, p.String(), err)
	}
	// not enough results
	if len(l.layerHashResults[id]) < peers {
		l.log.Debug("received %v results, not from all peers yet (%v)", len(l.layerHashResults[id]), peers)
		l.layerHashResM.Unlock()
		return
	}
	l.log.Debug("got hashes for layer, now aggregating")
	l.layerHashResM.Unlock()
	errs := 0

	// aggregate hashes so that same hash will not be requested several times
	hashes := make(map[types.Hash32][]p2ppeers.Peer)
	l.layerHashResM.RLock()
	for peer, hash := range l.layerHashResults[id] {
		//count nil hashes - mark errors.
		if hash == nil {
			errs++
		} else {
			// if there is a new hash - query for it
			if _, ok := hashes[*hash]; !ok {
				hashes[*hash] = append(hashes[*hash], peer)
			}
		}
	}
	l.layerHashResM.RUnlock()

	//delete the receiver since we got all the needed messages
	l.layerHashResM.Lock()
	delete(l.layerHashResults, id)
	l.layerHashResM.Unlock()

	// if more than half the peers returned an error, fail the sync of the entire layer
	// todo: think whether we should panic here
	if errs > peers/2 {
		l.log.Error("cannot sync layer %v", id)
		l.notifyLayerPromiseResult(id, 0, fmt.Errorf("too many peers returned error"))
		return
	}

	l.log.Debug("got %v hashes for layer, now querying peers", len(hashes))

	// send a request to get blocks from a single peer if multiple peers declare same hash per layer
	// if the peers fails to respond request will be sen to next peer in line
	// todo: think if we should aggregate or ask from multiple peers to have some redundancy in requests
	for hash, peers := range hashes {
		if hash == emptyHash {
			l.receiveBlockHashes(ctx, id, nil, len(hashes), ErrZeroLayer)
			continue
		}
		// build receiver function
		receiveForPeerFunc := func(data []byte) {
			l.receiveBlockHashes(ctx, id, data, len(hashes), nil)
		}
		errFunc := func(err error) {
			l.receiveBlockHashes(ctx, id, nil, len(hashes), err)
		}
		err := l.net.SendRequest(ctx, server.LayerBlocksMsg, hash.Bytes(), peers[0], receiveForPeerFunc, errFunc)
		if err != nil {
			l.receiveBlockHashes(ctx, id, nil, len(hashes), err)
		}
	}

}

func (l *Logic) determinePromiseResult(layer types.LayerID, errs []error) *LayerPromiseResult {
	hasZeroBlockHash := false
	for _, e := range errs {
		if e == nil {
			// at least one layer hash contains blocks. not a zero block layer
			return &LayerPromiseResult{Layer: layer, Err: nil}
		}
		if e == ErrZeroLayer {
			hasZeroBlockHash = true
		}
	}
	if hasZeroBlockHash {
		// all other non-empty layer hashes returned errors. use the best information we've got
		return &LayerPromiseResult{Layer: layer, Err: ErrZeroLayer}
	}
	// no usable result. just return the first error we received
	return &LayerPromiseResult{Layer: layer, Err: errs[0]}
}

// notifyLayerPromiseResult notifies that a layer result has been received or wasn't received
func (l *Logic) notifyLayerPromiseResult(id types.LayerID, expectedResults int, err error) {
	// count number of results - only after all results were received we can notify the caller
	l.blockHashResM.Lock()
	// but remember the errors we received
	l.blockHashResults[id] = append(l.blockHashResults[id], err)

	// we are done with no block iteration errors
	if len(l.blockHashResults[id]) < expectedResults {
		l.blockHashResM.Unlock()
		return
	}

	res := l.determinePromiseResult(id, l.blockHashResults[id])
	delete(l.blockHashResults, id)
	l.blockHashResM.Unlock()
	l.layerResM.Lock()
	for _, ch := range l.layerResultsChannels[id] {
		//l.log.Info("writing res for layer %v err %v", id, err)
		ch <- *res
	}
	delete(l.layerResultsChannels, id)
	l.layerResM.Unlock()
}

// receiveBlockHashes is called when receiving block hashes for specified layer layer from remote peer
func (l *Logic) receiveBlockHashes(ctx context.Context, layer types.LayerID, data []byte, expectedResults int, extErr error) {
	// if we failed getting layer data - notify
	if extErr != nil {
		l.log.With().Error("received error", log.Err(extErr), layer)
		l.notifyLayerPromiseResult(layer, expectedResults, extErr)
		return
	}

	if data != nil {
		var blocks layerBlocks
		err := types.BytesToInterface(data, &blocks)
		if err != nil {
			l.log.Error("received error for layer id %v", err)
			l.notifyLayerPromiseResult(layer, expectedResults, err)
			return
		}

		// fetch all blocks
		retErr := l.GetBlocks(ctx, blocks.Blocks)
		// if there is an error this means that the entire layer cannot be validated and therefore sync should fail
		if retErr != nil {
			l.log.With().Error("received error for layer id", log.Err(retErr))
		}

		if ivErr := l.GetInputVector(layer); ivErr != nil {
			l.log.With().Error("received error for input vector of layer", log.Err(ivErr))
		}
	}

	// here we need to update layer hash
	l.notifyLayerPromiseResult(layer, expectedResults, nil)
}

type epochAtxRes struct {
	Error error
	Atxs  []types.ATXID
}

// GetEpochATXs fetches all atxs received by peer for given layer
func (l *Logic) GetEpochATXs(ctx context.Context, id types.EpochID) error {
	resCh := make(chan epochAtxRes, 1)

	//build receiver function
	receiveForPeerFunc := func(data []byte) {
		var atxsIDs []types.ATXID
		err := types.BytesToInterface(data, &atxsIDs)
		resCh <- epochAtxRes{
			Error: err,
			Atxs:  atxsIDs,
		}
	}
	errFunc := func(err error) {
		resCh <- epochAtxRes{
			Error: err,
			Atxs:  nil,
		}
	}
	err := l.net.SendRequest(ctx, server.AtxIDsMsg, id.ToBytes(), fetch.GetRandomPeer(l.net.GetPeers()), receiveForPeerFunc, errFunc)
	if err != nil {
		return err
	}
	l.log.Debug("waiting for epoch atx response")
	res := <-resCh
	if res.Error != nil {
		return res.Error
	}
	return l.GetAtxs(ctx, res.Atxs)
}

// getAtxResults is called when an ATX result is received
func (l *Logic) getAtxResults(ctx context.Context, hash types.Hash32, data []byte) error {
	return l.atxs.HandleAtxData(ctx, data, l)
}

func (l *Logic) getTxResult(hash types.Hash32, data []byte) error {
	l.log.Info("got response for hash %v, len: %v", hash.ShortString(), len(data))
	return l.txs.HandleTxSyncData(data)
}

// getPoetResult is handler function to poet proof fetch result
func (l *Logic) getPoetResult(hash types.Hash32, data []byte) error {
	l.log.Info("got poet ref %v, size %v", hash.ShortString(), len(data))
	return l.poetProofs.ValidateAndStoreMsg(data)
}

// blockReceiveFunc handles blocks received via fetch
func (l *Logic) blockReceiveFunc(ctx context.Context, data []byte) error {
	return l.blockHandler.HandleBlockData(ctx, data, l)
}

// IsSynced indicates if this node is synced
func (l *Logic) IsSynced(context.Context) bool {
	//todo: add this logic
	return true
}

// ListenToGossip indicates if node is currently accepting packets from gossip
func (l *Logic) ListenToGossip() bool {
	//todo: add this logic
	return true
}

// Future is a preparation for using actual futures in the code, this will allow to truly execute
// asynchronous reads and receive result only when needed
type Future struct {
	res chan fetch.HashDataPromiseResult
	ret *fetch.HashDataPromiseResult
}

// Result actually evaluates the result of the fetch task
func (f *Future) Result() fetch.HashDataPromiseResult {
	if f.ret == nil {
		ret := <-f.res
		f.ret = &ret
	}
	return *f.ret
}

// FetchAtx returns error if ATX was not found
func (l *Logic) FetchAtx(ctx context.Context, id types.ATXID) error {
	f := Future{l.fetcher.GetHash(id.Hash32(), fetch.ATXDB, false), nil}
	if f.Result().Err != nil {
		return f.Result().Err
	}
	if !f.Result().IsLocal {
		return l.getAtxResults(nil, f.Result().Hash, f.Result().Data)
	}
	return nil
}

// FetchBlock gets data for a single block id and validates it
func (l *Logic) FetchBlock(ctx context.Context, id types.BlockID) error {
	res, open := <-l.fetcher.GetHash(id.AsHash32(), fetch.BlockDB, false)
	if !open {
		return fmt.Errorf("stopped on call for id %v", id.String())
	}
	if res.Err != nil {
		return res.Err
	}
	if !res.IsLocal {
		return l.blockHandler.HandleBlockData(ctx, res.Data, l)
	}
	return res.Err
}

// GetAtxs gets the data for given atx ids IDs and validates them. returns an error if at least one ATX cannot be fetched
func (l *Logic) GetAtxs(ctx context.Context, IDs []types.ATXID) error {
	hashes := make([]types.Hash32, 0, len(IDs))
	for _, atxID := range IDs {
		hashes = append(hashes, atxID.Hash32())
	}
	//todo: atx Id is currently only the header bytes - should we change it?
	results := l.fetcher.GetHashes(hashes, fetch.ATXDB, false)
	for hash, resC := range results {
		res := <-resC
		if res.Err != nil {
			l.log.Error("cannot fetch atx %v err %v", hash.ShortString(), res.Err)
			return res.Err
		}
		if !res.IsLocal {
			err := l.getAtxResults(nil, hash, res.Data)
			if err != nil {
				return err
			}
		}
	}
	return nil
}

// GetBlocks gets the data for given block ids and validates the blocks. returns an error if a single atx failed to be
// fetched or validated
func (l *Logic) GetBlocks(ctx context.Context, IDs []types.BlockID) error {
	l.log.Info("requesting %v blocks from peer", len(IDs))
	hashes := make([]types.Hash32, 0, len(IDs))
	for _, blockID := range IDs {
		hashes = append(hashes, blockID.AsHash32())
	}
	results := l.fetcher.GetHashes(hashes, fetch.BlockDB, false)
	for hash, resC := range results {
		res, open := <-resC
		if !open {
			l.log.Info("res channel for %v is closed", hash.ShortString())
			continue
		}
		if res.Err != nil {
			l.log.Error("cannot find block %v err %v", hash.String(), res.Err)
			continue
		}
		if !res.IsLocal {
			err := l.blockReceiveFunc(ctx, res.Data)
			if err != nil {
				return err
			}
		}
	}
	return nil
}

// GetTxs fetches the txs provided as IDs and validates them, returns an error if one TX failed to be fetched
func (l *Logic) GetTxs(ctx context.Context, IDs []types.TransactionID) error {
	hashes := make([]types.Hash32, 0, len(IDs))
	for _, atxID := range IDs {
		hashes = append(hashes, atxID.Hash32())
	}
	results := l.fetcher.GetHashes(hashes, fetch.TXDB, false)
	for hash, resC := range results {
		res := <-resC
		if res.Err != nil {
			l.log.Error("cannot find tx %v err %v", hash.String(), res.Err)
			continue
		}
		if !res.IsLocal {
			err := l.getTxResult(hash, res.Data)
			if err != nil {
				return err
			}
		}
	}
	return nil
}

// GetPoetProof gets poet proof from remote peer
func (l *Logic) GetPoetProof(ctx context.Context, id types.Hash32) error {
<<<<<<< HEAD
	l.log.Debug("getting proof %v", id.ShortString())
	res := <-l.fetcher.GetHash(id, POETDB, false)
=======
	l.log.Info("getting proof %v", id.ShortString())
	res := <-l.fetcher.GetHash(id, fetch.POETDB, false)
>>>>>>> 50268fc6
	if res.Err != nil {
		return res.Err
	}
	// if result is local we don't need to process it again
	if !res.IsLocal {
		return l.getPoetResult(res.Hash, res.Data)
	}
	return nil
}

// GetInputVector gets input vector data from remote peer
func (l *Logic) GetInputVector(id types.LayerID) error {
<<<<<<< HEAD
	l.log.With().Info("getting input vector for layer", id, types.CalcHash32(id.Bytes()))
	res := <-l.fetcher.GetHash(types.CalcHash32(id.Bytes()), IVDB, false)
=======
	l.log.With().Info("getting inputvector for layer", id, types.CalcHash32(id.Bytes()))
	res := <-l.fetcher.GetHash(types.CalcHash32(id.Bytes()), fetch.IVDB, false)
>>>>>>> 50268fc6
	if res.Err != nil {
		return res.Err
	}
	// if result is local we don't need to process it again
	if !res.IsLocal {
		l.log.With().Info("SaveLayerHashInputVector: Saving input vector", id, res.Hash)
		return l.layerDB.SaveLayerHashInputVector(res.Hash, res.Data)
	}
	return nil
}

// GetTortoiseBeacon gets tortoise beacon data from remote peer
func (l *Logic) GetTortoiseBeacon(ctx context.Context, id types.EpochID) error {
	peers := l.net.GetPeers()
	if len(peers) == 0 {
		return ErrNoPeers
	}

	cancelCtx, cancel := context.WithCancel(ctx)
	defer cancel()

	resCh := make(chan []byte, len(peers))

	//build receiver function
	makeReceiveFunc := func(peer fmt.Stringer) func([]byte) {
		return func(data []byte) {
			l.log.Info("peer %v responded to tortoise beacon request with beacon %v", peer.String(), util.Bytes2Hex(data))

			if len(data) == 0 {
				l.log.Info("received empty tortoise beacon (peer does not have it): %v", util.Bytes2Hex(data))
				return
			}

			if len(data) != types.Hash32Length {
				l.log.Warning("received tortoise beacon response contains either empty or bad hash, ignoring: %v", util.Bytes2Hex(data))
				return
			}

			resCh <- data
		}
	}

	makeErrFunc := func(peer fmt.Stringer) func(error) {
		return func(err error) {
			l.log.Warning("peer %v responded to tortoise beacon request with error %v", peer.String(), err)
		}
	}

	l.log.Info("requesting tortoise beacon from all peers for epoch %v", id)

	for _, p := range peers {
		go func(peer p2ppeers.Peer) {
			select {
			case <-cancelCtx.Done():
				return
			default:
				l.log.Info("requesting tortoise beacon from for epoch %v, peer: %v", id, peer.String())

				err := l.net.SendRequest(cancelCtx, server.TortoiseBeaconMsg, id.ToBytes(), peer, makeReceiveFunc(peer), makeErrFunc(peer))
				if err != nil {
					l.log.Warning("failed to send  tortoise beacon request to peer %v: %v", peer.String(), err)
				}
			}
		}(p)
	}

	l.log.Info("waiting for tortoise beacon response")

	const timeout = 10 * time.Second // TODO(nkryuchkov): define in config or globally
	timer := time.NewTimer(timeout)
	defer timer.Stop()

	select {
	case <-cancelCtx.Done():
		l.log.Debug("receiving tortoise beacon for epoch canceled", id)
		return nil

	case <-timer.C:
		l.log.Debug("receiving tortoise beacon for epoch timed out after %v", timeout)
		return nil

	case res := <-resCh:
		resHash := types.BytesToHash(res)
		l.log.Info("received tortoise beacon for epoch %v: %v", id, resHash.String())

		return l.tbDB.SetTortoiseBeacon(id, resHash)
	}
}<|MERGE_RESOLUTION|>--- conflicted
+++ resolved
@@ -637,13 +637,8 @@
 
 // GetPoetProof gets poet proof from remote peer
 func (l *Logic) GetPoetProof(ctx context.Context, id types.Hash32) error {
-<<<<<<< HEAD
 	l.log.Debug("getting proof %v", id.ShortString())
-	res := <-l.fetcher.GetHash(id, POETDB, false)
-=======
-	l.log.Info("getting proof %v", id.ShortString())
 	res := <-l.fetcher.GetHash(id, fetch.POETDB, false)
->>>>>>> 50268fc6
 	if res.Err != nil {
 		return res.Err
 	}
@@ -656,13 +651,8 @@
 
 // GetInputVector gets input vector data from remote peer
 func (l *Logic) GetInputVector(id types.LayerID) error {
-<<<<<<< HEAD
 	l.log.With().Info("getting input vector for layer", id, types.CalcHash32(id.Bytes()))
-	res := <-l.fetcher.GetHash(types.CalcHash32(id.Bytes()), IVDB, false)
-=======
-	l.log.With().Info("getting inputvector for layer", id, types.CalcHash32(id.Bytes()))
 	res := <-l.fetcher.GetHash(types.CalcHash32(id.Bytes()), fetch.IVDB, false)
->>>>>>> 50268fc6
 	if res.Err != nil {
 		return res.Err
 	}
