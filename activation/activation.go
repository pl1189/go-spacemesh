--- conflicted
+++ resolved
@@ -540,14 +540,8 @@
 		log.FieldNamed("pub_epoch_first_layer", pubEpoch.FirstLayer()),
 		log.FieldNamed("current_layer", b.layerClock.GetCurrentLayer()),
 	)
-<<<<<<< HEAD
-	if err := b.waitOrStop(b.layerClock.AwaitLayer(pubEpoch.FirstLayer())); err != nil {
-		b.log.With().Error("failed to wait for publication epoch", log.Err(err))
-		return err
-=======
 	if err := b.waitOrStop(ctx, b.layerClock.AwaitLayer(pubEpoch.FirstLayer())); err != nil {
-		return nil, fmt.Errorf("failed to wait of publication epoch: %w", err)
->>>>>>> 1455be64
+		return nil, fmt.Errorf("failed to wait for publication epoch: %w", err)
 	}
 	b.log.Info("publication epoch has arrived!")
 	if discarded := b.discardChallengeIfStale(); discarded {
