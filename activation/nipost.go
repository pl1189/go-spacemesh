--- conflicted
+++ resolved
@@ -395,24 +395,12 @@
 
 	logger.Debug("submitting challenge to poet proving service")
 
-<<<<<<< HEAD
-	submitCtx, cancel := withConditionalTimeout(ctx, nb.poetCfg.RequestTimeout)
-	defer cancel()
-=======
-	round, err := client.Submit(ctx, deadline, prefix, challenge, signature, nodeID)
-	if err != nil {
-		return nipost.PoETRegistration{},
-			&PoetSvcUnstableError{msg: "failed to submit challenge to poet service", source: err}
-	}
-	logger.Info("challenge submitted to poet proving service", zap.String("round", round.ID))
->>>>>>> dfcb513c
-
 	registration := nipost.PoETRegistration{
 		ChallengeHash: types.Hash32(challenge),
 		Address:       client.Address(),
 	}
 
-	round, err := client.Submit(submitCtx, fetchProofDeadline, prefix, challenge, signature, nodeID)
+	round, err := client.Submit(ctx, fetchProofDeadline, prefix, challenge, signature, nodeID)
 	if err != nil {
 		registration.RoundEnd = poetRoundEnd
 
