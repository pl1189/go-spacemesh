package activation

import (
	"context"
	"fmt"
	"math/big"
	"os"
	"path/filepath"
	"runtime"
	"sync"
	"sync/atomic"
	"testing"
	"time"

	"github.com/google/uuid"
	"github.com/stretchr/testify/assert"
	"github.com/stretchr/testify/require"

	"github.com/spacemeshos/ed25519"
	"github.com/spacemeshos/go-spacemesh/common/types"
	"github.com/spacemeshos/go-spacemesh/common/util"
	"github.com/spacemeshos/go-spacemesh/database"
	"github.com/spacemeshos/go-spacemesh/log/logtest"
	"github.com/spacemeshos/go-spacemesh/mesh"
	"github.com/spacemeshos/go-spacemesh/rand"
	"github.com/spacemeshos/go-spacemesh/signing"
)

func createLayerWithAtx2(t require.TestingT, msh *mesh.Mesh, id types.LayerID, numOfBlocks int, atxs []*types.ActivationTx, votes []types.BlockID, views []types.BlockID) (created []types.BlockID) {
	for i := 0; i < numOfBlocks; i++ {
		block1 := types.NewExistingBlock(id, []byte(rand.String(8)), nil)
		block1.ForDiff = append(block1.ForDiff, votes...)
		for _, atx := range atxs {
			*block1.ActiveSet = append(*block1.ActiveSet, atx.ID())
		}
	loop:
		for _, v := range views {
			for _, vv := range votes {
				if vv == v {
					continue loop
				}
			}
			block1.AgainstDiff = append(block1.AgainstDiff, v)
		}
		err := msh.AddBlockWithTxs(context.TODO(), block1)
		require.NoError(t, err)
		created = append(created, block1.ID())
	}
	return
}

type MeshValidatorMock struct{}

func (m *MeshValidatorMock) Persist(context.Context) error {
	return nil
}

func (m *MeshValidatorMock) LatestComplete() types.LayerID {
	panic("implement me")
}

func (m *MeshValidatorMock) HandleIncomingLayer(_ context.Context, layerID types.LayerID) (types.LayerID, types.LayerID, bool) {
	return layerID.Sub(1), layerID, false
}

<<<<<<< HEAD
func (m *MeshValidatorMock) HandleLateBlocks(_ context.Context, blocks []*types.Block) (types.LayerID, types.LayerID) {
	return blocks[0].Layer().Sub(1), blocks[0].Layer()
=======
func (m *MeshValidatorMock) HandleLateBlock(bl *types.Block) (types.LayerID, types.LayerID) {
	return bl.Layer().Sub(1), bl.Layer()
>>>>>>> 23d84097
}

type MockState struct{}

func (MockState) GetAllAccounts() (*types.MultipleAccountsState, error) {
	panic("implement me")
}

func (MockState) ValidateAndAddTxToPool(*types.Transaction) error {
	panic("implement me")
}

func (MockState) LoadState(types.LayerID) error {
	panic("implement me")
}

func (MockState) GetStateRoot() types.Hash32 {
	panic("implement me")
}

func (MockState) ValidateNonceAndBalance(*types.Transaction) error {
	panic("implement me")
}

func (MockState) GetLayerApplied(types.TransactionID) *types.LayerID {
	panic("implement me")
}

func (MockState) ApplyTransactions(types.LayerID, []*types.Transaction) (int, error) {
	return 0, nil
}

func (MockState) ApplyRewards(types.LayerID, []types.Address, *big.Int) {
}

func (MockState) AddressExists(types.Address) bool {
	return true
}

func (MockState) GetLayerStateRoot(types.LayerID) (types.Hash32, error) {
	panic("implement me")
}

func (MockState) GetBalance(types.Address) uint64 {
	panic("implement me")
}
<<<<<<< HEAD
func (MockState) GetNonce(types.Address) uint64 {
=======

func (MockState) GetNonce(addr types.Address) uint64 {
>>>>>>> 23d84097
	panic("implement me")
}

type MockTxMemPool struct{}

func (MockTxMemPool) Get(types.TransactionID) (*types.Transaction, error) {
	return &types.Transaction{}, nil
}

func (MockTxMemPool) Put(types.TransactionID, *types.Transaction) {}
func (MockTxMemPool) Invalidate(types.TransactionID)              {}

func ConfigTst() mesh.Config {
	return mesh.Config{
		BaseReward: big.NewInt(5000),
	}
}

const layersPerEpochBig = 1000

func getAtxDb(tb testing.TB, id string) (*DB, *mesh.Mesh, database.Database) {
	lg := logtest.New(tb).WithName(id)
	memesh := mesh.NewMemMeshDB(lg.WithName("meshDB"))
	atxStore := database.NewMemDatabase()
	atxdb := NewDB(atxStore, NewIdentityStore(database.NewMemDatabase()), memesh, layersPerEpochBig, goldenATXID, &ValidatorMock{}, lg.WithName("atxDB"))
	layers := mesh.NewMesh(memesh, atxdb, ConfigTst(), &MeshValidatorMock{}, &MockTxMemPool{}, &MockState{}, lg.WithName("mesh"))
	return atxdb, layers, atxStore
}

func rndStr() string {
	a := make([]byte, 8)
	_, _ = rand.Read(a)
	return string(a)
}

func processAtxs(db *DB, atxs []*types.ActivationTx) error {
	for _, atx := range atxs {
		err := db.ProcessAtx(atx)
		if err != nil {
			return err
		}
	}
	return nil
}

func createLayerWithAtx(t *testing.T, msh *mesh.Mesh, atxdb *DB, id types.LayerID, numOfBlocks int, atxs []*types.ActivationTx, votes []types.BlockID, views []types.BlockID) (created []types.BlockID) {
	if numOfBlocks < len(atxs) {
		panic("not supported")
	}
	for i := 0; i < numOfBlocks; i++ {
		block1 := types.NewExistingBlock(id, []byte(rand.String(8)), nil)
		block1.ForDiff = append(block1.ForDiff, votes...)
		var activeSet []types.ATXID
		if i < len(atxs) {
			activeSet = append(activeSet, atxs[i].ID())
		}
		block1.ActiveSet = &activeSet
	viewLoop:
		for _, v := range views {
			for _, vv := range votes {
				if v == vv {
					continue viewLoop
				}
			}
			block1.AgainstDiff = append(block1.AgainstDiff, v)
		}
		var actualAtxs []*types.ActivationTx
		if i < len(atxs) {
			actualAtxs = atxs[i : i+1]
		}
		require.NoError(t, processAtxs(atxdb, actualAtxs))
		block1.Initialize()
		err := msh.AddBlockWithTxs(context.TODO(), block1)
		require.NoError(t, err)
		created = append(created, block1.ID())
	}
	return
}

func TestATX_ActiveSetForLayerView(t *testing.T) {
	atxdb, layers, _ := getAtxDb(t, t.Name())
	blocksMap := make(map[types.BlockID]struct{})
	id1 := types.NodeID{Key: rndStr(), VRFPublicKey: []byte("anton")}
	id2 := types.NodeID{Key: rndStr(), VRFPublicKey: []byte("anton")}
	id3 := types.NodeID{Key: rndStr(), VRFPublicKey: []byte("anton")}
	id4 := types.NodeID{Key: rndStr(), VRFPublicKey: []byte("anton")}
	coinbase1 := types.HexToAddress("aaaa")
	coinbase2 := types.HexToAddress("bbbb")
	coinbase3 := types.HexToAddress("cccc")
	coinbase4 := types.HexToAddress("cccc")
	atxs := []*types.ActivationTx{
		newActivationTx(id1, 0, *types.EmptyATXID, *types.EmptyATXID, types.NewLayerID(1), 0, 100, coinbase1, 100, &types.NIPost{}),
		newActivationTx(id1, 0, *types.EmptyATXID, *types.EmptyATXID, types.NewLayerID(2), 0, 100, coinbase1, 100, &types.NIPost{}),
		newActivationTx(id1, 0, *types.EmptyATXID, *types.EmptyATXID, types.NewLayerID(3), 0, 100, coinbase1, 100, &types.NIPost{}),
		newActivationTx(id2, 0, *types.EmptyATXID, *types.EmptyATXID, types.NewLayerID(2), 0, 100, coinbase2, 200, &types.NIPost{}),
		newActivationTx(id4, 0, *types.EmptyATXID, *types.EmptyATXID, types.NewLayerID(2), 0, 100, coinbase4, 400, &types.NIPost{}),
		newActivationTx(id3, 0, *types.EmptyATXID, *types.EmptyATXID, types.NewLayerID(11), 0, 100, coinbase3, 300, &types.NIPost{}),
	}

	poetRef := []byte{0xba, 0xb0}
	for _, atx := range atxs {
		hash, err := atx.NIPostChallenge.Hash()
		assert.NoError(t, err)
		atx.NIPost = NewNIPostWithChallenge(hash, poetRef)
	}
	blocks := createLayerWithAtx(t, layers, atxdb, types.NewLayerID(1), 6, atxs, []types.BlockID{}, []types.BlockID{})
	before := blocks[:2]
	two := blocks[2:3]
	after := blocks[3:]
	for i := uint32(2); i <= 10; i++ {
		before = createLayerWithAtx(t, layers, atxdb, types.NewLayerID(i), 1, []*types.ActivationTx{}, before, before)
		two = createLayerWithAtx(t, layers, atxdb, types.NewLayerID(i), 1, []*types.ActivationTx{}, two, two)
		after = createLayerWithAtx(t, layers, atxdb, types.NewLayerID(i), 1, []*types.ActivationTx{}, after, after)
	}
	for _, x := range before {
		blocksMap[x] = struct{}{}
	}

	for _, x := range after {
		blocksMap[x] = struct{}{}
	}

	layer := types.NewLayerID(10)
	layersPerEpoch := uint32(6)
	types.SetLayersPerEpoch(6)
	atxdb.LayersPerEpoch = layersPerEpoch
	epoch := layer.GetEpoch()
	actives, err := atxdb.GetMinerWeightsInEpochFromView(epoch, blocksMap)
	assert.NoError(t, err)
	// TODO: check this test failure
	_ = actives
	// assert.Len(t, actives, 2)
	// assert.Equal(t, uint64(10000), actives[id1.Key], "actives[id1.Key] (%d) != %d", actives[id1.Key], 10000)
	// assert.Equal(t, uint64(20000), actives[id2.Key], "actives[id2.Key] (%d) != %d", actives[id2.Key], 20000)
}

func TestMesh_ActiveSetForLayerView2(t *testing.T) {
	atxdb, _, _ := getAtxDb(t, t.Name())
	actives, err := atxdb.GetMinerWeightsInEpochFromView(0, nil)
	assert.Error(t, err)
	assert.Equal(t, errGenesisEpoch, err)
	assert.Nil(t, actives)
}

func TestActivationDb_GetNodeLastAtxId(t *testing.T) {
	r := require.New(t)

	atxdb, _, _ := getAtxDb(t, "t6")
	id1 := types.NodeID{Key: uuid.New().String()}
	coinbase1 := types.HexToAddress("aaaa")
	epoch1 := types.EpochID(2)
	atx1 := types.NewActivationTx(newChallenge(id1, 0, *types.EmptyATXID, goldenATXID, epoch1.FirstLayer()), coinbase1, &types.NIPost{}, 0, nil)
	r.NoError(atxdb.StoreAtx(epoch1, atx1))

	epoch2 := types.EpochID(1) + (1 << 8)
	// This will fail if we convert the epoch id to bytes using LittleEndian, since LevelDB's lexicographic sorting will
	// then sort by LSB instead of MSB, first.
	atx2 := types.NewActivationTx(newChallenge(id1, 1, atx1.ID(), atx1.ID(), epoch2.FirstLayer()), coinbase1, &types.NIPost{}, 0, nil)
	r.NoError(atxdb.StoreAtx(epoch2, atx2))

	id, err := atxdb.GetNodeLastAtxID(id1)
	r.NoError(err)
	r.Equal(atx2.ShortString(), id.ShortString(), "atx1.ShortString(): %v", atx1.ShortString())
}

func Test_DBSanity(t *testing.T) {
	types.SetLayersPerEpoch(layersPerEpochBig)

	atxdb, _, _ := getAtxDb(t, "t6")

	id1 := types.NodeID{Key: uuid.New().String()}
	id2 := types.NodeID{Key: uuid.New().String()}
	id3 := types.NodeID{Key: uuid.New().String()}

	coinbase1 := types.HexToAddress("aaaa")
	coinbase2 := types.HexToAddress("bbbb")
	coinbase3 := types.HexToAddress("cccc")

	atx1 := newActivationTx(id1, 0, *types.EmptyATXID, *types.EmptyATXID, types.NewLayerID(1), 0, 100, coinbase1, 100, &types.NIPost{})
	atx2 := newActivationTx(id1, 0, *types.EmptyATXID, *types.EmptyATXID, types.NewLayerID(1001), 0, 100, coinbase2, 100, &types.NIPost{})
	atx3 := newActivationTx(id1, 0, *types.EmptyATXID, *types.EmptyATXID, types.NewLayerID(2001), 0, 100, coinbase3, 100, &types.NIPost{})

	err := atxdb.storeAtxUnlocked(atx1)
	assert.NoError(t, err)
	err = atxdb.storeAtxUnlocked(atx2)
	assert.NoError(t, err)
	err = atxdb.storeAtxUnlocked(atx3)
	assert.NoError(t, err)

	err = atxdb.addAtxToNodeID(id1.Key, atx1)
	assert.NoError(t, err)
	id, err := atxdb.GetNodeLastAtxID(id1)
	assert.NoError(t, err)
	assert.Equal(t, atx1.ID(), id)
	assert.Equal(t, types.EpochID(1), atx1.TargetEpoch())
	id, err = atxdb.GetNodeAtxIDForEpoch(id1.Key, atx1.PubLayerID.GetEpoch())
	assert.NoError(t, err)
	assert.Equal(t, atx1.ID(), id)

	err = atxdb.addAtxToNodeID(id2.Key, atx2)
	assert.NoError(t, err)

	err = atxdb.addAtxToNodeID(id1.Key, atx3)
	assert.NoError(t, err)

	id, err = atxdb.GetNodeLastAtxID(id2)
	assert.NoError(t, err)
	assert.Equal(t, atx2.ID(), id)
	assert.Equal(t, types.EpochID(2), atx2.TargetEpoch())
	id, err = atxdb.GetNodeAtxIDForEpoch(id2.Key, atx2.PubLayerID.GetEpoch())
	assert.NoError(t, err)
	assert.Equal(t, atx2.ID(), id)

	id, err = atxdb.GetNodeLastAtxID(id1)
	assert.NoError(t, err)
	assert.Equal(t, atx3.ID(), id)
	assert.Equal(t, types.EpochID(3), atx3.TargetEpoch())
	id, err = atxdb.GetNodeAtxIDForEpoch(id1.Key, atx3.PubLayerID.GetEpoch())
	assert.NoError(t, err)
	assert.Equal(t, atx3.ID(), id)

	id, err = atxdb.GetNodeLastAtxID(id3)
	assert.EqualError(t, err, fmt.Sprintf("atx for node %v does not exist", id3.ShortString()))
	assert.Equal(t, *types.EmptyATXID, id)
}

func TestMesh_processBlockATXs(t *testing.T) {
	types.SetLayersPerEpoch(layersPerEpochBig)
	atxdb, _, _ := getAtxDb(t, "t6")

	id1 := types.NodeID{Key: uuid.New().String(), VRFPublicKey: []byte("anton")}
	id2 := types.NodeID{Key: uuid.New().String(), VRFPublicKey: []byte("anton")}
	id3 := types.NodeID{Key: uuid.New().String(), VRFPublicKey: []byte("anton")}
	coinbase1 := types.HexToAddress("aaaa")
	coinbase2 := types.HexToAddress("bbbb")
	coinbase3 := types.HexToAddress("cccc")
	chlng := types.HexToHash32("0x3333")
	poetRef := []byte{0x76, 0x45}
	npst := NewNIPostWithChallenge(&chlng, poetRef)
	posATX := newActivationTx(types.NodeID{Key: "aaaaaa", VRFPublicKey: []byte("anton")}, 0, *types.EmptyATXID, *types.EmptyATXID, types.NewLayerID(1000), 0, 100, coinbase1, 100, npst)
	err := atxdb.StoreAtx(0, posATX)
	assert.NoError(t, err)
	atxs := []*types.ActivationTx{
		newActivationTx(id1, 0, *types.EmptyATXID, posATX.ID(), types.NewLayerID(1012), 0, 100, coinbase1, 100, &types.NIPost{}),
		newActivationTx(id2, 0, *types.EmptyATXID, posATX.ID(), types.NewLayerID(1300), 0, 100, coinbase2, 100, &types.NIPost{}),
		newActivationTx(id3, 0, *types.EmptyATXID, posATX.ID(), types.NewLayerID(1435), 0, 100, coinbase3, 100, &types.NIPost{}),
	}
	for _, atx := range atxs {
		hash, err := atx.NIPostChallenge.Hash()
		assert.NoError(t, err)
		atx.NIPost = NewNIPostWithChallenge(hash, poetRef)
	}

	err = processAtxs(atxdb, atxs)
	assert.NoError(t, err)

	// check that further atxs dont affect current epoch count
	atxs2 := []*types.ActivationTx{
		newActivationTx(id1, 1, atxs[0].ID(), atxs[0].ID(), types.NewLayerID(2012), 0, 100, coinbase1, 100, &types.NIPost{}),
		newActivationTx(id2, 1, atxs[1].ID(), atxs[1].ID(), types.NewLayerID(2300), 0, 100, coinbase2, 100, &types.NIPost{}),
		newActivationTx(id3, 1, atxs[2].ID(), atxs[2].ID(), types.NewLayerID(2435), 0, 100, coinbase3, 100, &types.NIPost{}),
	}
	for _, atx := range atxs2 {
		hash, err := atx.NIPostChallenge.Hash()
		assert.NoError(t, err)
		atx.NIPost = NewNIPostWithChallenge(hash, poetRef)
	}
	err = processAtxs(atxdb, atxs2)
	assert.NoError(t, err)

	assertEpochWeight(t, atxdb, 2, 100*100*4) // 1 posATX + 3 from `atxs`
	assertEpochWeight(t, atxdb, 3, 100*100*3) // 3 from `atxs2`
}

func assertEpochWeight(t *testing.T, atxdb *DB, epochID types.EpochID, expectedWeight uint64) {
	epochWeight, _, err := atxdb.GetEpochWeight(epochID)
	assert.NoError(t, err)
	assert.Equal(t, int(expectedWeight), int(epochWeight),
		fmt.Sprintf("expectedWeight (%d) != epochWeight (%d)", expectedWeight, epochWeight))
}

func TestActivationDB_ValidateAtx(t *testing.T) {
	atxdb, layers, _ := getAtxDb(t, "t8")

	signer := signing.NewEdSigner()
	idx1 := types.NodeID{Key: signer.PublicKey().String(), VRFPublicKey: []byte("anton")}

	id1 := types.NodeID{Key: uuid.New().String(), VRFPublicKey: []byte("anton")}
	id2 := types.NodeID{Key: uuid.New().String(), VRFPublicKey: []byte("anton")}
	id3 := types.NodeID{Key: uuid.New().String(), VRFPublicKey: []byte("anton")}
	coinbase1 := types.HexToAddress("aaaa")
	coinbase2 := types.HexToAddress("bbbb")
	coinbase3 := types.HexToAddress("cccc")
	atxs := []*types.ActivationTx{
		newActivationTx(id1, 0, *types.EmptyATXID, *types.EmptyATXID, types.NewLayerID(1), 0, 100, coinbase1, 100, &types.NIPost{}),
		newActivationTx(id2, 0, *types.EmptyATXID, *types.EmptyATXID, types.NewLayerID(1), 0, 100, coinbase2, 100, &types.NIPost{}),
		newActivationTx(id3, 0, *types.EmptyATXID, *types.EmptyATXID, types.NewLayerID(1), 0, 100, coinbase3, 100, &types.NIPost{}),
	}
	poetRef := []byte{0x12, 0x21}
	for _, atx := range atxs {
		hash, err := atx.NIPostChallenge.Hash()
		assert.NoError(t, err)
		atx.NIPost = NewNIPostWithChallenge(hash, poetRef)
	}

	blocks := createLayerWithAtx(t, layers, atxdb, types.NewLayerID(1), 10, atxs, []types.BlockID{}, []types.BlockID{})
	blocks = createLayerWithAtx(t, layers, atxdb, types.NewLayerID(10), 10, []*types.ActivationTx{}, blocks, blocks)
	blocks = createLayerWithAtx(t, layers, atxdb, types.NewLayerID(100), 10, []*types.ActivationTx{}, blocks, blocks)

	prevAtx := newActivationTx(idx1, 0, *types.EmptyATXID, *types.EmptyATXID, types.NewLayerID(100), 0, 100, coinbase1, 100, &types.NIPost{})
	hash, err := prevAtx.NIPostChallenge.Hash()
	assert.NoError(t, err)
	prevAtx.NIPost = NewNIPostWithChallenge(hash, poetRef)

	atx := newActivationTx(idx1, 1, prevAtx.ID(), prevAtx.ID(), types.NewLayerID(1012), 0, 100, coinbase1, 100, &types.NIPost{})
	hash, err = atx.NIPostChallenge.Hash()
	assert.NoError(t, err)
	atx.NIPost = NewNIPostWithChallenge(hash, poetRef)
	err = SignAtx(signer, atx)
	assert.NoError(t, err)
	err = atxdb.StoreNodeIdentity(idx1)
	assert.NoError(t, err)
	err = atxdb.StoreAtx(1, prevAtx)
	assert.NoError(t, err)

	err = atxdb.SyntacticallyValidateAtx(atx)
	assert.NoError(t, err)

	err = atxdb.ContextuallyValidateAtx(atx.ActivationTxHeader)
	assert.NoError(t, err)
}

func TestActivationDB_ValidateAtxErrors(t *testing.T) {
	types.SetLayersPerEpoch(layersPerEpochBig)

	atxdb, layers, _ := getAtxDb(t, "t8")
	signer := signing.NewEdSigner()
	idx1 := types.NodeID{Key: signer.PublicKey().String()}
	idx2 := types.NodeID{Key: uuid.New().String()}
	coinbase := types.HexToAddress("aaaa")

	id1 := types.NodeID{Key: uuid.New().String()}
	id2 := types.NodeID{Key: uuid.New().String()}
	id3 := types.NodeID{Key: uuid.New().String()}
	atxs := []*types.ActivationTx{
		newActivationTx(id1, 0, *types.EmptyATXID, *types.EmptyATXID, types.NewLayerID(1), 0, 100, coinbase, 100, &types.NIPost{}),
		newActivationTx(id2, 0, *types.EmptyATXID, *types.EmptyATXID, types.NewLayerID(1), 0, 100, coinbase, 100, &types.NIPost{}),
		newActivationTx(id3, 0, *types.EmptyATXID, *types.EmptyATXID, types.NewLayerID(1), 0, 100, coinbase, 100, &types.NIPost{}),
	}

	blocks := createLayerWithAtx(t, layers, atxdb, types.NewLayerID(1), 10, atxs, []types.BlockID{}, []types.BlockID{})
	blocks = createLayerWithAtx(t, layers, atxdb, types.NewLayerID(10), 10, []*types.ActivationTx{}, blocks, blocks)
	blocks = createLayerWithAtx(t, layers, atxdb, types.NewLayerID(100), 10, []*types.ActivationTx{}, blocks, blocks)

	chlng := types.HexToHash32("0x3333")
	poetRef := []byte{0xba, 0xbe}
	npst := NewNIPostWithChallenge(&chlng, poetRef)
	prevAtx := newActivationTx(idx1, 0, *types.EmptyATXID, *types.EmptyATXID, types.NewLayerID(100), 0, 100, coinbase, 100, npst)
	posAtx := newActivationTx(idx2, 0, *types.EmptyATXID, *types.EmptyATXID, types.NewLayerID(100), 0, 100, coinbase, 100, npst)
	err := atxdb.StoreNodeIdentity(idx1)
	assert.NoError(t, err)
	err = atxdb.StoreAtx(1, prevAtx)
	assert.NoError(t, err)
	err = atxdb.StoreAtx(1, posAtx)
	assert.NoError(t, err)

	// Wrong sequence.
	atx := newActivationTx(idx1, 0, prevAtx.ID(), posAtx.ID(), types.NewLayerID(1012), 0, 100, coinbase, 100, &types.NIPost{})
	err = SignAtx(signer, atx)
	assert.NoError(t, err)
	err = atxdb.SyntacticallyValidateAtx(atx)
	assert.EqualError(t, err, "sequence number is not one more than prev sequence number")

	// Wrong active set.
	/*atx = newActivationTx(idx1, 1, prevAtx.ID(), posatx.ID(), types.NewLayerID(1012), 0, 100, 100, coinbase, 10, []types.BlockID{}, &types.NIPost{})
	err = SignAtx(signer, atx)
	assert.NoError(t, err)
	err = atxdb.SyntacticallyValidateAtx(atx)
	assert.EqualError(t, err, "atx contains view with unequal weight (10) than seen (0)")
	*/
	// Wrong positioning atx.
	atx = newActivationTx(idx1, 1, prevAtx.ID(), atxs[0].ID(), types.NewLayerID(1012), 0, 100, coinbase, 100, &types.NIPost{})
	err = SignAtx(signer, atx)
	assert.NoError(t, err)
	err = atxdb.SyntacticallyValidateAtx(atx)
	assert.EqualError(t, err, "expected distance of one epoch (1000 layers) from pos atx but found 1011")

	// Empty positioning atx.
	atx = newActivationTx(idx1, 1, prevAtx.ID(), *types.EmptyATXID, types.NewLayerID(2000), 0, 1, coinbase, 3, &types.NIPost{})
	err = SignAtx(signer, atx)
	assert.NoError(t, err)
	err = atxdb.SyntacticallyValidateAtx(atx)
	assert.EqualError(t, err, "empty positioning atx")

	// Using Golden ATX in epochs other than 1 is not allowed. Testing epoch 0.
	atx = newActivationTx(idx1, 0, *types.EmptyATXID, goldenATXID, types.NewLayerID(0), 0, 1, coinbase, 3, &types.NIPost{PostMetadata: &types.PostMetadata{}})
	atx.InitialPost = initialPost
	atx.InitialPostIndices = initialPost.Indices
	err = SignAtx(signer, atx)
	assert.NoError(t, err)
	err = atxdb.SyntacticallyValidateAtx(atx)
	assert.EqualError(t, err, "golden atx used for atx in epoch 0, but is only valid in epoch 1")

	// Using Golden ATX in epochs other than 1 is not allowed. Testing epoch 2.
	atx = newActivationTx(idx1, 1, prevAtx.ID(), goldenATXID, types.NewLayerID(2000), 0, 1, coinbase, 3, &types.NIPost{})
	err = SignAtx(signer, atx)
	assert.NoError(t, err)
	err = atxdb.SyntacticallyValidateAtx(atx)
	assert.EqualError(t, err, "golden atx used for atx in epoch 2, but is only valid in epoch 1")

	// Wrong prevATx.
	atx = newActivationTx(idx1, 1, atxs[0].ID(), posAtx.ID(), types.NewLayerID(1012), 0, 100, coinbase, 100, &types.NIPost{})
	err = SignAtx(signer, atx)
	assert.NoError(t, err)
	err = atxdb.SyntacticallyValidateAtx(atx)
	assert.EqualError(t, err, fmt.Sprintf("previous atx belongs to different miner. atx.ID: %v, atx.NodeID: %v, prevAtx.NodeID: %v", atx.ShortString(), atx.NodeID.Key, atxs[0].NodeID.Key))

	// Wrong layerId.
	posAtx2 := newActivationTx(idx2, 0, *types.EmptyATXID, *types.EmptyATXID, types.NewLayerID(1020), 0, 100, coinbase, 100, npst)
	err = SignAtx(signer, atx)
	assert.NoError(t, err)
	err = atxdb.StoreAtx(1, posAtx2)
	assert.NoError(t, err)
	err = atxdb.StoreNodeIdentity(idx1)
	assert.NoError(t, err)
	atx = newActivationTx(idx1, 1, prevAtx.ID(), posAtx2.ID(), types.NewLayerID(1012), 0, 100, coinbase, 100, npst)
	err = SignAtx(signer, atx)
	assert.NoError(t, err)
	err = atxdb.SyntacticallyValidateAtx(atx)
	assert.EqualError(t, err, "atx layer (1012) must be after positioning atx layer (1020)")

	// Atx already exists.
	err = atxdb.StoreAtx(1, atx)
	assert.NoError(t, err)
	atx = newActivationTx(idx1, 1, prevAtx.ID(), posAtx.ID(), types.NewLayerID(12), 0, 100, coinbase, 100, &types.NIPost{})
	err = atxdb.ContextuallyValidateAtx(atx.ActivationTxHeader)
	assert.EqualError(t, err, "last atx is not the one referenced")

	// Prev atx declared but not found.
	err = atxdb.StoreAtx(1, atx)
	assert.NoError(t, err)
	atx = newActivationTx(idx1, 1, prevAtx.ID(), posAtx.ID(), types.NewLayerID(12), 0, 100, coinbase, 100, &types.NIPost{})
	iter := atxdb.atxs.Find(getNodeAtxPrefix(atx.NodeID.Key))
	for iter.Next() {
		err = atxdb.atxs.Delete(iter.Key())
		assert.NoError(t, err)
	}
	err = SignAtx(signer, atx)
	assert.NoError(t, err)
	err = atxdb.ContextuallyValidateAtx(atx.ActivationTxHeader)
	assert.EqualError(t, err,
		fmt.Sprintf("could not fetch node last atx: atx for node %v does not exist", atx.NodeID.ShortString()))

	// Prev atx not declared but initial Post not included.
	atx = newActivationTx(idx1, 0, *types.EmptyATXID, posAtx.ID(), types.NewLayerID(1012), 0, 100, coinbase, 100, &types.NIPost{})
	err = SignAtx(signer, atx)
	assert.NoError(t, err)
	err = atxdb.SyntacticallyValidateAtx(atx)
	assert.EqualError(t, err, "no prevATX declared, but initial Post is not included")

	// Prev atx not declared but initial Post indices not included.
	atx = newActivationTx(idx1, 0, *types.EmptyATXID, posAtx.ID(), types.NewLayerID(1012), 0, 100, coinbase, 100, &types.NIPost{})
	atx.InitialPost = initialPost
	err = SignAtx(signer, atx)
	assert.NoError(t, err)
	err = atxdb.SyntacticallyValidateAtx(atx)
	assert.EqualError(t, err, "no prevATX declared, but initial Post indices is not included in challenge")

	// Challenge and initial Post indices mismatch.
	atx = newActivationTx(idx1, 0, *types.EmptyATXID, posAtx.ID(), types.NewLayerID(1012), 0, 100, coinbase, 100, &types.NIPost{})
	atx.InitialPost = initialPost
	atx.InitialPostIndices = append([]byte{}, initialPost.Indices...)
	atx.InitialPostIndices[0]++
	err = SignAtx(signer, atx)
	assert.NoError(t, err)
	err = atxdb.SyntacticallyValidateAtx(atx)
	assert.EqualError(t, err, "initial Post indices included in challenge does not equal to the initial Post indices included in the atx")

	// Prev atx declared but initial Post is included.
	atx = newActivationTx(idx1, 1, prevAtx.ID(), posAtx.ID(), types.NewLayerID(1012), 0, 100, coinbase, 100, &types.NIPost{})
	atx.InitialPost = initialPost
	err = SignAtx(signer, atx)
	assert.NoError(t, err)
	err = atxdb.SyntacticallyValidateAtx(atx)
	assert.EqualError(t, err, "prevATX declared, but initial Post is included")

	// Prev atx declared but initial Post indices is included.
	atx = newActivationTx(idx1, 1, prevAtx.ID(), posAtx.ID(), types.NewLayerID(1012), 0, 100, coinbase, 100, &types.NIPost{})
	atx.InitialPostIndices = initialPost.Indices
	err = SignAtx(signer, atx)
	assert.NoError(t, err)
	err = atxdb.SyntacticallyValidateAtx(atx)
	assert.EqualError(t, err, "prevATX declared, but initial Post indices is included in challenge")

	// Prev atx has publication layer in the same epoch as the atx.
	atx = newActivationTx(idx1, 1, prevAtx.ID(), posAtx.ID(), types.NewLayerID(100), 0, 100, coinbase, 100, &types.NIPost{})
	err = SignAtx(signer, atx)
	assert.NoError(t, err)
	err = atxdb.SyntacticallyValidateAtx(atx)
	assert.EqualError(t, err, "prevAtx epoch (0, layer 100) isn't older than current atx epoch (0, layer 100)")

	// NodeID and etracted pubkey dont match
	atx = newActivationTx(idx2, 0, *types.EmptyATXID, posAtx.ID(), types.NewLayerID(1012), 0, 100, coinbase, 1, &types.NIPost{})
	atx.InitialPost = initialPost
	atx.InitialPostIndices = append([]byte{}, initialPost.Indices...)
	err = SignAtx(signer, atx)
	assert.NoError(t, err)
	err = atxdb.SyntacticallyValidateAtx(atx)
	assert.EqualError(t, err, "node ids don't match")
}

func TestActivationDB_ValidateAndInsertSorted(t *testing.T) {
	atxdb, layers, _ := getAtxDb(t, "t8")
	signer := signing.NewEdSigner()
	idx1 := types.NodeID{Key: signer.PublicKey().String(), VRFPublicKey: []byte("12345")}
	coinbase := types.HexToAddress("aaaa")

	id1 := types.NodeID{Key: uuid.New().String()}
	id2 := types.NodeID{Key: uuid.New().String()}
	id3 := types.NodeID{Key: uuid.New().String()}
	atxs := []*types.ActivationTx{
		newActivationTx(id1, 0, *types.EmptyATXID, *types.EmptyATXID, types.NewLayerID(1), 0, 100, coinbase, 100, &types.NIPost{}),
		newActivationTx(id2, 0, *types.EmptyATXID, *types.EmptyATXID, types.NewLayerID(1), 0, 100, coinbase, 100, &types.NIPost{}),
		newActivationTx(id3, 0, *types.EmptyATXID, *types.EmptyATXID, types.NewLayerID(1), 0, 100, coinbase, 100, &types.NIPost{}),
	}

	blocks := createLayerWithAtx(t, layers, atxdb, types.NewLayerID(1), 10, atxs, []types.BlockID{}, []types.BlockID{})
	blocks = createLayerWithAtx(t, layers, atxdb, types.NewLayerID(10), 10, []*types.ActivationTx{}, blocks, blocks)
	blocks = createLayerWithAtx(t, layers, atxdb, types.NewLayerID(100), 10, []*types.ActivationTx{}, blocks, blocks)

	chlng := types.HexToHash32("0x3333")
	poetRef := []byte{0x56, 0xbe}
	npst := NewNIPostWithChallenge(&chlng, poetRef)
	prevAtx := newActivationTx(idx1, 0, *types.EmptyATXID, *types.EmptyATXID, types.NewLayerID(100), 0, 100, coinbase, 100, npst)

	var nodeAtxIds []types.ATXID

	err := atxdb.StoreAtx(1, prevAtx)
	assert.NoError(t, err)
	nodeAtxIds = append(nodeAtxIds, prevAtx.ID())

	// wrong sequnce
	atx := newActivationTx(idx1, 1, prevAtx.ID(), prevAtx.ID(), types.NewLayerID(1012), 0, 100, coinbase, 100, &types.NIPost{})
	err = atxdb.StoreAtx(1, atx)
	assert.NoError(t, err)
	nodeAtxIds = append(nodeAtxIds, atx.ID())

	atx = newActivationTx(idx1, 2, atx.ID(), atx.ID(), types.NewLayerID(1012), 0, 100, coinbase, 100, &types.NIPost{})
	assert.NoError(t, err)
	err = SignAtx(signer, atx)
	assert.NoError(t, err)
	err = atxdb.StoreNodeIdentity(idx1)
	assert.NoError(t, err)
	err = atxdb.StoreAtx(1, atx)
	assert.NoError(t, err)
	nodeAtxIds = append(nodeAtxIds, atx.ID())
	atx2id := atx.ID()

	atx = newActivationTx(idx1, 4, prevAtx.ID(), prevAtx.ID(), types.NewLayerID(1012), 0, 100, coinbase, 100, &types.NIPost{})
	err = SignAtx(signer, atx)
	assert.NoError(t, err)
	err = atxdb.StoreNodeIdentity(idx1)
	assert.NoError(t, err)

	err = atxdb.SyntacticallyValidateAtx(atx)
	assert.EqualError(t, err, "sequence number is not one more than prev sequence number")

	err = atxdb.StoreAtx(1, atx)
	assert.NoError(t, err)
	id4 := atx.ID()

	atx = newActivationTx(idx1, 3, atx2id, prevAtx.ID(), types.NewLayerID(1012), 0, 100, coinbase, 100, &types.NIPost{})
	err = atxdb.ContextuallyValidateAtx(atx.ActivationTxHeader)
	assert.EqualError(t, err, "last atx is not the one referenced")

	err = atxdb.StoreAtx(1, atx)
	assert.NoError(t, err)
	nodeAtxIds = append(nodeAtxIds, atx.ID())
	nodeAtxIds = append(nodeAtxIds, id4)

	id, err := atxdb.GetNodeLastAtxID(idx1)
	assert.NoError(t, err)
	assert.Equal(t, atx.ID(), id)

	_, err = atxdb.GetAtxHeader(id)
	assert.NoError(t, err)

	_, err = atxdb.GetAtxHeader(atx2id)
	assert.NoError(t, err)

	// test same sequence
	idx2 := types.NodeID{Key: uuid.New().String(), VRFPublicKey: []byte("12345")}

	prevAtx = newActivationTx(idx2, 0, *types.EmptyATXID, *types.EmptyATXID, types.NewLayerID(100), 0, 100, coinbase, 100, npst)
	err = atxdb.StoreAtx(1, prevAtx)
	assert.NoError(t, err)
	atx = newActivationTx(idx2, 1, prevAtx.ID(), prevAtx.ID(), types.NewLayerID(1012), 0, 100, coinbase, 100, &types.NIPost{})
	err = atxdb.StoreAtx(1, atx)
	assert.NoError(t, err)
	atxID := atx.ID()

	atx = newActivationTx(idx2, 2, atxID, atx.ID(), types.NewLayerID(1012), 0, 100, coinbase, 100, &types.NIPost{})
	err = atxdb.StoreAtx(1, atx)
	assert.NoError(t, err)

	atx = newActivationTx(idx2, 2, atxID, atx.ID(), types.NewLayerID(1013), 0, 100, coinbase, 100, &types.NIPost{})
	err = atxdb.ContextuallyValidateAtx(atx.ActivationTxHeader)
	assert.EqualError(t, err, "last atx is not the one referenced")

	err = atxdb.StoreAtx(1, atx)
	assert.NoError(t, err)
}

func TestActivationDb_ProcessAtx(t *testing.T) {
	r := require.New(t)

	atxdb, _, _ := getAtxDb(t, "t8")
	idx1 := types.NodeID{Key: uuid.New().String(), VRFPublicKey: []byte("anton")}
	coinbase := types.HexToAddress("aaaa")
	atx := newActivationTx(idx1, 0, *types.EmptyATXID, *types.EmptyATXID, types.NewLayerID(100), 0, 100, coinbase, 100, &types.NIPost{})

	err := atxdb.ProcessAtx(atx)
	r.NoError(err)
	r.NoError(err)
	res, err := atxdb.GetIdentity(idx1.Key)
	r.Nil(err)
	r.Equal(idx1, res)
}

func BenchmarkActivationDb_SyntacticallyValidateAtx(b *testing.B) {
	r := require.New(b)
	atxdb, layers, _ := getAtxDb(b, "t8")

	const (
		activesetSize         = 300
		blocksPerLayer        = 200
		numberOfLayers uint32 = 100
	)

	coinbase := types.HexToAddress("c012ba5e")
	var atxs []*types.ActivationTx
	for i := 0; i < activesetSize; i++ {
		id := types.NodeID{Key: uuid.New().String(), VRFPublicKey: []byte("vrf")}
		atxs = append(atxs, newActivationTx(id, 0, *types.EmptyATXID, *types.EmptyATXID, types.NewLayerID(1), 0, 100, coinbase, 100, &types.NIPost{}))
	}

	poetRef := []byte{0x12, 0x21}
	for _, atx := range atxs {
		hash, err := atx.NIPostChallenge.Hash()
		r.NoError(err)
		atx.NIPost = NewNIPostWithChallenge(hash, poetRef)
	}

	blocks := createLayerWithAtx2(b, layers, types.LayerID{}, blocksPerLayer, atxs, []types.BlockID{}, []types.BlockID{})
	for i := uint32(1); i < numberOfLayers; i++ {
		blocks = createLayerWithAtx2(b, layers, types.NewLayerID(i), blocksPerLayer, []*types.ActivationTx{}, blocks, blocks)
	}

	idx1 := types.NodeID{Key: uuid.New().String(), VRFPublicKey: []byte("anton")}
	challenge := newChallenge(idx1, 0, *types.EmptyATXID, goldenATXID, types.LayerID{}.Add(numberOfLayers+1))
	hash, err := challenge.Hash()
	r.NoError(err)
	prevAtx := newAtx(challenge, NewNIPostWithChallenge(hash, poetRef))

	atx := newActivationTx(idx1, 1, prevAtx.ID(), prevAtx.ID(), types.LayerID{}.Add(numberOfLayers+1+layersPerEpochBig), 0, 100, coinbase, 100, &types.NIPost{})
	hash, err = atx.NIPostChallenge.Hash()
	r.NoError(err)
	atx.NIPost = NewNIPostWithChallenge(hash, poetRef)
	err = atxdb.StoreAtx(1, prevAtx)
	r.NoError(err)

	start := time.Now()
	err = atxdb.SyntacticallyValidateAtx(atx)
	b.Logf("\nSyntactic validation took %v\n", time.Since(start))
	r.NoError(err)

	start = time.Now()
	err = atxdb.SyntacticallyValidateAtx(atx)
	b.Logf("\nSecond syntactic validation took %v\n", time.Since(start))
	r.NoError(err)

	start = time.Now()
	err = atxdb.ContextuallyValidateAtx(atx.ActivationTxHeader)
	b.Logf("\nContextual validation took %v\n\n", time.Since(start))
	r.NoError(err)
}

func BenchmarkNewActivationDb(b *testing.B) {
	r := require.New(b)

	const tmpPath = "../tmp/atx"
	lg := logtest.New(b)

	msh := mesh.NewMemMeshDB(lg)
	store, err := database.NewLDBDatabase(tmpPath, 0, 0, lg.WithName("atxLDB"))
	r.NoError(err)
	atxdb := NewDB(store, NewIdentityStore(store), msh, layersPerEpochBig, goldenATXID, &ValidatorMock{}, lg.WithName("atxDB"))

	const (
		numOfMiners = 300
		batchSize   = 15
		numOfEpochs = 10 * batchSize
	)
	prevAtxs := make([]types.ATXID, numOfMiners)
	pPrevAtxs := make([]types.ATXID, numOfMiners)
	posAtx := prevAtxID
	var atx *types.ActivationTx
	layer := postGenesisEpochLayer

	start := time.Now()
	eStart := time.Now()
	for epoch := postGenesisEpoch; epoch < postGenesisEpoch+numOfEpochs; epoch++ {
		for miner := 0; miner < numOfMiners; miner++ {
			challenge := newChallenge(nodeID, 1, prevAtxs[miner], posAtx, layer)
			h, err := challenge.Hash()
			r.NoError(err)
			atx = newAtx(challenge, NewNIPostWithChallenge(h, poetBytes))
			prevAtxs[miner] = atx.ID()
			storeAtx(r, atxdb, atx, lg.WithName("storeAtx"))
		}
		// noinspection GoNilness
		posAtx = atx.ID()
		layer = layer.Add(layersPerEpoch)
		if epoch%batchSize == batchSize-1 {
			b.Logf("epoch %3d-%3d took %v\t", epoch-(batchSize-1), epoch, time.Since(eStart))
			eStart = time.Now()

			for miner := 0; miner < numOfMiners; miner++ {
				atx, err := atxdb.GetAtxHeader(prevAtxs[miner])
				r.NoError(err)
				r.NotNil(atx)
				atx, err = atxdb.GetAtxHeader(pPrevAtxs[miner])
				r.NoError(err)
				r.NotNil(atx)
			}
			b.Logf("reading last and previous epoch 100 times took %v\n", time.Since(eStart))
			eStart = time.Now()
		}
		copy(pPrevAtxs, prevAtxs)
	}
	b.Logf("\n>>> Total time: %v\n\n", time.Since(start))
	time.Sleep(1 * time.Second)

	// cleanup
	err = os.RemoveAll(tmpPath)
	r.NoError(err)
}

func TestActivationDb_TopAtx(t *testing.T) {
	r := require.New(t)

	atxdb, _, _ := getAtxDb(t, "t8")

	// ATX stored should become top ATX
	atx, err := createAndStoreAtx(atxdb, types.LayerID{}.Add(1))
	r.NoError(err)

	topAtx, err := atxdb.getTopAtx()
	r.NoError(err)
	r.Equal(atx.ID(), topAtx.AtxID)

	// higher-layer ATX stored should become new top ATX
	atx, err = createAndStoreAtx(atxdb, types.LayerID{}.Add(3))
	r.NoError(err)

	topAtx, err = atxdb.getTopAtx()
	r.NoError(err)
	r.Equal(atx.ID(), topAtx.AtxID)

	// lower-layer ATX stored should NOT become new top ATX
	atx, err = createAndStoreAtx(atxdb, types.LayerID{}.Add(1))
	r.NoError(err)

	topAtx, err = atxdb.getTopAtx()
	r.NoError(err)
	r.NotEqual(atx.ID(), topAtx.AtxID)
}

func createAndValidateSignedATX(r *require.Assertions, atxdb *DB, ed *signing.EdSigner, atx *types.ActivationTx) (*types.ActivationTx, error) {
	atxBytes, err := types.InterfaceToBytes(atx.InnerActivationTx)
	r.NoError(err)
	sig := ed.Sign(atxBytes)

	signedAtx := &types.ActivationTx{InnerActivationTx: atx.InnerActivationTx, Sig: sig}
	return signedAtx, atxdb.ValidateSignedAtx(*ed.PublicKey(), signedAtx)
}

func TestActivationDb_ValidateSignedAtx(t *testing.T) {
	r := require.New(t)
	lg := logtest.New(t).WithName("sigValidation")
	idStore := NewIdentityStore(database.NewMemDatabase())
	memesh := mesh.NewMemMeshDB(lg.WithName("meshDB"))
	atxdb := NewDB(database.NewMemDatabase(), idStore, memesh, layersPerEpochBig, goldenATXID, &ValidatorMock{}, lg.WithName("atxDB"))

	ed := signing.NewEdSigner()
	nodeID := types.NodeID{Key: ed.PublicKey().String(), VRFPublicKey: []byte("bbbbb")}

	// test happy flow of first ATX
	emptyAtx := types.EmptyATXID
	atx := newActivationTx(nodeID, 1, *emptyAtx, *emptyAtx, types.LayerID{}.Add(15), 1, 100, coinbase, 100, nipost)
	_, err := createAndValidateSignedATX(r, atxdb, ed, atx)
	r.NoError(err)

	// test negative flow no atx found in idstore
	prevAtx := types.ATXID(types.HexToHash32("0x111"))
	atx = newActivationTx(nodeID, 1, prevAtx, prevAtx, types.LayerID{}.Add(15), 1, 100, coinbase, 100, nipost)
	signedAtx, err := createAndValidateSignedATX(r, atxdb, ed, atx)
	r.Equal(errInvalidSig, err)

	// test happy flow not first ATX
	err = idStore.StoreNodeIdentity(nodeID)
	r.NoError(err)
	_, err = createAndValidateSignedATX(r, atxdb, ed, atx)
	r.NoError(err)

	// test negative flow not first ATX, invalid sig
	signedAtx.Sig = []byte("anton")
	_, err = ExtractPublicKey(signedAtx)
	r.Error(err)
}

func createAndStoreAtx(atxdb *DB, layer types.LayerID) (*types.ActivationTx, error) {
	id := types.NodeID{Key: uuid.New().String(), VRFPublicKey: []byte("vrf")}
	atx := newActivationTx(id, 0, *types.EmptyATXID, *types.EmptyATXID, layer, 0, 100, coinbase, 100, &types.NIPost{})
	err := atxdb.StoreAtx(atx.TargetEpoch(), atx)
	if err != nil {
		return nil, err
	}
	return atx, nil
}

func TestActivationDb_AwaitAtx(t *testing.T) {
	r := require.New(t)

	lg := logtest.New(t).WithName("sigValidation")
	idStore := NewIdentityStore(database.NewMemDatabase())
	memesh := mesh.NewMemMeshDB(lg.WithName("meshDB"))
	atxdb := NewDB(database.NewMemDatabase(), idStore, memesh, layersPerEpochBig, goldenATXID, &ValidatorMock{}, lg.WithName("atxDB"))
	id := types.NodeID{Key: uuid.New().String(), VRFPublicKey: []byte("vrf")}
	atx := newActivationTx(id, 0, *types.EmptyATXID, *types.EmptyATXID, types.NewLayerID(1), 0, 100, coinbase, 100, &types.NIPost{})

	ch := atxdb.AwaitAtx(atx.ID())
	r.Len(atxdb.atxChannels, 1) // channel was created

	select {
	case <-ch:
		r.Fail("notified before ATX was stored")
	default:
	}

	err := atxdb.StoreAtx(atx.TargetEpoch(), atx)
	r.NoError(err)
	r.Len(atxdb.atxChannels, 0) // after notifying subscribers, channel is cleared

	select {
	case <-ch:
	default:
		r.Fail("not notified after ATX was stored")
	}

	otherID := types.ATXID{}
	copy(otherID[:], "abcd")
	atxdb.AwaitAtx(otherID)
	r.Len(atxdb.atxChannels, 1) // after first subscription - channel is created
	atxdb.AwaitAtx(otherID)
	r.Len(atxdb.atxChannels, 1) // second subscription to same id - no additional channel
	atxdb.UnsubscribeAtx(otherID)
	r.Len(atxdb.atxChannels, 1) // first unsubscribe doesn't clear the channel
	atxdb.UnsubscribeAtx(otherID)
	r.Len(atxdb.atxChannels, 0) // last unsubscribe clears the channel
}

func TestActivationDb_ContextuallyValidateAtx(t *testing.T) {
	r := require.New(t)

	lg := logtest.New(t).WithName("sigValidation")
	idStore := NewIdentityStore(database.NewMemDatabase())
	memesh := mesh.NewMemMeshDB(lg.WithName("meshDB"))
	atxdb := NewDB(database.NewMemDatabase(), idStore, memesh, layersPerEpochBig, goldenATXID, &ValidatorMock{}, lg.WithName("atxDB"))

	validAtx := types.NewActivationTx(newChallenge(nodeID, 0, *types.EmptyATXID, goldenATXID, types.LayerID{}), [20]byte{}, nil, 0, nil)
	err := atxdb.ContextuallyValidateAtx(validAtx.ActivationTxHeader)
	r.NoError(err)

	arbitraryAtxID := types.ATXID(types.HexToHash32("11111"))
	malformedAtx := types.NewActivationTx(newChallenge(nodeID, 0, arbitraryAtxID, goldenATXID, types.LayerID{}), [20]byte{}, nil, 0, nil)
	err = atxdb.ContextuallyValidateAtx(malformedAtx.ActivationTxHeader)
	r.EqualError(err,
		fmt.Sprintf("could not fetch node last atx: atx for node %v does not exist", nodeID.ShortString()))
}

func TestActivateDB_HandleAtxNilNipst(t *testing.T) {
	atxdb, _, _ := getAtxDb(t, t.Name())
	atx := newActivationTx(nodeID, 0, *types.EmptyATXID, *types.EmptyATXID, types.LayerID{}, 0, 0, coinbase, 0, nil)
	buf, err := types.InterfaceToBytes(atx)
	require.NoError(t, err)
	require.Error(t, atxdb.HandleAtxData(context.TODO(), buf, nil))
}

func BenchmarkGetAtxHeaderWithConcurrentStoreAtx(b *testing.B) {
	path := b.TempDir()

	lg := logtest.New(b)
	iddbstore, err := database.NewLDBDatabase(filepath.Join(path, "ids"), 0, 0, lg)
	require.NoError(b, err)
	mdb, err := mesh.NewPersistentMeshDB(filepath.Join(path, "mesh"), 20, lg)
	require.NoError(b, err)
	idStore := NewIdentityStore(iddbstore)
	atxdbstore, err := database.NewLDBDatabase(filepath.Join(path, "atx"), 0, 0, lg)
	require.NoError(b, err)
	atxdb := NewDB(atxdbstore, idStore, mdb, 288, types.ATXID{}, &Validator{}, lg)

	var (
		stop uint64
		wg   sync.WaitGroup
	)
	for i := 0; i < runtime.NumCPU()/2; i++ {
		wg.Add(1)
		go func() {
			defer wg.Done()
			pub, _, _ := ed25519.GenerateKey(nil)
			id := types.NodeID{Key: util.Bytes2Hex(pub), VRFPublicKey: []byte("22222")}
			for i := 0; ; i++ {
				atx := types.NewActivationTx(newChallenge(id, uint64(i), *types.EmptyATXID, goldenATXID, types.NewLayerID(0)), [20]byte{}, nil, 0, nil)
				if !assert.NoError(b, atxdb.StoreAtx(types.EpochID(1), atx)) {
					return
				}
				if atomic.LoadUint64(&stop) == 1 {
					return
				}
			}
		}()
	}
	b.ResetTimer()
	for i := 0; i < b.N; i++ {
		_, err := atxdb.GetAtxHeader(types.ATXID{1, 1, 1})
		require.ErrorIs(b, err, database.ErrNotFound)
	}
	atomic.StoreUint64(&stop, 1)
	wg.Wait()
}<|MERGE_RESOLUTION|>--- conflicted
+++ resolved
@@ -63,13 +63,8 @@
 	return layerID.Sub(1), layerID, false
 }
 
-<<<<<<< HEAD
 func (m *MeshValidatorMock) HandleLateBlocks(_ context.Context, blocks []*types.Block) (types.LayerID, types.LayerID) {
 	return blocks[0].Layer().Sub(1), blocks[0].Layer()
-=======
-func (m *MeshValidatorMock) HandleLateBlock(bl *types.Block) (types.LayerID, types.LayerID) {
-	return bl.Layer().Sub(1), bl.Layer()
->>>>>>> 23d84097
 }
 
 type MockState struct{}
@@ -116,12 +111,7 @@
 func (MockState) GetBalance(types.Address) uint64 {
 	panic("implement me")
 }
-<<<<<<< HEAD
 func (MockState) GetNonce(types.Address) uint64 {
-=======
-
-func (MockState) GetNonce(addr types.Address) uint64 {
->>>>>>> 23d84097
 	panic("implement me")
 }
 
