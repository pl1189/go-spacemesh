--- conflicted
+++ resolved
@@ -62,14 +62,9 @@
 func (m *MeshValidatorMock) HandleIncomingLayer(_ context.Context, layerID types.LayerID) (types.LayerID, types.LayerID, bool) {
 	return layerID.Sub(1), layerID, false
 }
-<<<<<<< HEAD
 
 func (m *MeshValidatorMock) HandleLateBlocks(_ context.Context, blocks []*types.Block) (types.LayerID, types.LayerID) {
 	return blocks[0].Layer().Sub(1), blocks[0].Layer()
-=======
-func (m *MeshValidatorMock) HandleLateBlock(bl *types.Block) (types.LayerID, types.LayerID) {
-	return bl.Layer().Sub(1), bl.Layer()
->>>>>>> f0494557
 }
 
 type MockState struct{}
@@ -116,11 +111,7 @@
 func (MockState) GetBalance(types.Address) uint64 {
 	panic("implement me")
 }
-<<<<<<< HEAD
 func (MockState) GetNonce(types.Address) uint64 {
-=======
-func (MockState) GetNonce(addr types.Address) uint64 {
->>>>>>> f0494557
 	panic("implement me")
 }
 
