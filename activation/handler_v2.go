--- conflicted
+++ resolved
@@ -686,15 +686,9 @@
 	return false, nil, nil
 }
 
-<<<<<<< HEAD
-func (h *HandlerV2) checkDoubleMarry(tx sql.Transaction, marrying []types.NodeID) (*mwire.MalfeasanceProof, error) {
-	for _, id := range marrying {
-		married, err := identities.Married(tx, id)
-=======
-func (h *HandlerV2) checkDoubleMarry(tx *sql.Tx, marrying []marriage) (*mwire.MalfeasanceProof, error) {
+func (h *HandlerV2) checkDoubleMarry(tx sql.Transaction, marrying []marriage) (*mwire.MalfeasanceProof, error) {
 	for _, m := range marrying {
 		married, err := identities.Married(tx, m.id)
->>>>>>> 7251d96c
 		if err != nil {
 			return nil, fmt.Errorf("checking if ID is married: %w", err)
 		}
