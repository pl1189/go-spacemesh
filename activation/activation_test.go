--- conflicted
+++ resolved
@@ -798,10 +798,7 @@
 	require.NoError(t, err)
 	require.NotNil(t, atx)
 
-<<<<<<< HEAD
-=======
 	// state is cleaned up
->>>>>>> 153aabee
 	_, err = nipost.Challenge(tab.localDB, tab.sig.NodeID())
 	require.ErrorIs(t, err, sql.ErrNotFound)
 }
@@ -1407,12 +1404,8 @@
 	require.NoError(t, err)
 
 	// postClient.Proof() should not be called again
-<<<<<<< HEAD
 	_, _, _, err = tab.obtainPost(context.Background())
 	require.NoError(t, err)
-=======
-	require.NoError(t, tab.buildInitialPost(context.Background()))
->>>>>>> 153aabee
 }
 
 func TestWaitPositioningAtx(t *testing.T) {
@@ -1527,139 +1520,4 @@
 		deadline := buildNipostChallengeStartDeadline(time.Now().Add(time.Hour-time.Second*37), time.Hour)
 		require.Less(t, deadline, time.Now())
 	})
-<<<<<<< HEAD
-}
-
-func TestBuilder_MovePostToDb(t *testing.T) {
-	tab := newTestBuilder(t)
-
-	refPost := &types.Post{
-		Nonce:   1,
-		Indices: []byte{1, 2, 3},
-		Pow:     1,
-	}
-	require.NoError(t, savePost(tab.nipostBuilder.DataDir(), refPost))
-	require.FileExists(t, filepath.Join(tab.nipostBuilder.DataDir(), postFilename))
-
-	refCommitmentATX := types.RandomATXID()
-	nonce := rand.Uint64()
-	initialization.SaveMetadata(tab.nipostBuilder.DataDir(), &shared.PostMetadata{
-		CommitmentAtxId: refCommitmentATX.Bytes(),
-		Nonce:           &nonce,
-	})
-	require.NoError(t, tab.movePostToDb())
-
-	post, err := nipost.GetPost(tab.localDb, tab.sig.NodeID())
-	require.NoError(t, err)
-	require.NotNil(t, post)
-	require.Equal(t, refPost.Nonce, post.Nonce)
-	require.Equal(t, refPost.Indices, post.Indices)
-	require.Equal(t, refPost.Pow, post.Pow)
-	require.Equal(t, refCommitmentATX, post.CommitmentATX)
-	require.Equal(t, types.VRFPostIndex(nonce), post.VRFNonce)
-	require.NoFileExists(t, filepath.Join(tab.nipostBuilder.DataDir(), postFilename))
-
-	require.NoError(t, tab.movePostToDb()) // should not fail if post is already in db
-	post2, err := nipost.GetPost(tab.localDb, tab.sig.NodeID())
-	require.NoError(t, err)
-	require.NotNil(t, post2) // state is unchanged
-	require.Equal(t, refPost.Nonce, post2.Nonce)
-	require.Equal(t, refPost.Indices, post2.Indices)
-	require.Equal(t, refPost.Pow, post2.Pow)
-	require.Equal(t, refCommitmentATX, post2.CommitmentATX)
-	require.Equal(t, types.VRFPostIndex(nonce), post2.VRFNonce)
-}
-
-func TestBuilder_MoveNipostChallengeToDb(t *testing.T) {
-	tab := newTestBuilder(t)
-
-	ch := &types.NIPostChallenge{
-		PublishEpoch:   4,
-		Sequence:       0,
-		PrevATXID:      types.RandomATXID(),
-		PositioningATX: types.RandomATXID(),
-		CommitmentATX:  nil,
-		InitialPost:    nil,
-	}
-	require.NoError(t, saveNipostChallenge(tab.nipostBuilder.DataDir(), ch))
-	require.FileExists(t, filepath.Join(tab.nipostBuilder.DataDir(), challengeFilename))
-
-	require.NoError(t, tab.moveNipostChallengeToDb())
-
-	challenge, err := nipost.Challenge(tab.localDb, tab.sig.NodeID())
-	require.NoError(t, err)
-	require.NotNil(t, challenge)
-	require.Equal(t, ch, challenge)
-	require.NoFileExists(t, filepath.Join(tab.nipostBuilder.DataDir(), challengeFilename))
-
-	require.NoError(t, tab.moveNipostChallengeToDb()) // should not fail if challenge is already in db
-	challenge2, err := nipost.Challenge(tab.localDb, tab.sig.NodeID())
-	require.NoError(t, err)
-	require.Equal(t, challenge, challenge2) // challenge is unchanged
-}
-
-func TestBuilder_MigrateDiskToLocalDB(t *testing.T) {
-	tab := newTestBuilder(t)
-
-	ch := &types.NIPostChallenge{
-		PublishEpoch:   4,
-		Sequence:       0,
-		PrevATXID:      types.RandomATXID(),
-		PositioningATX: types.RandomATXID(),
-		CommitmentATX:  nil,
-		InitialPost:    nil,
-	}
-	require.NoError(t, saveNipostChallenge(tab.nipostBuilder.DataDir(), ch))
-	require.FileExists(t, filepath.Join(tab.nipostBuilder.DataDir(), challengeFilename))
-
-	refPost := &types.Post{
-		Nonce:   1,
-		Indices: []byte{1, 2, 3},
-		Pow:     1,
-	}
-	require.NoError(t, savePost(tab.nipostBuilder.DataDir(), refPost))
-	require.FileExists(t, filepath.Join(tab.nipostBuilder.DataDir(), postFilename))
-
-	refCommitmentATX := types.RandomATXID()
-	nonce := rand.Uint64()
-	initialization.SaveMetadata(tab.nipostBuilder.DataDir(), &shared.PostMetadata{
-		CommitmentAtxId: refCommitmentATX.Bytes(),
-		Nonce:           &nonce,
-	})
-
-	require.NoError(t, tab.MigrateDiskToLocalDB())
-
-	post, err := nipost.GetPost(tab.localDb, tab.sig.NodeID())
-	require.NoError(t, err)
-	require.NotNil(t, post)
-	require.Equal(t, refPost.Nonce, post.Nonce)
-	require.Equal(t, refPost.Indices, post.Indices)
-	require.Equal(t, refPost.Pow, post.Pow)
-	require.Equal(t, refCommitmentATX, post.CommitmentATX)
-	require.Equal(t, types.VRFPostIndex(nonce), post.VRFNonce)
-	require.NoFileExists(t, filepath.Join(tab.nipostBuilder.DataDir(), postFilename))
-
-	challenge, err := nipost.Challenge(tab.localDb, tab.sig.NodeID())
-	require.NoError(t, err)
-	require.NotNil(t, challenge)
-	require.Equal(t, ch, challenge)
-	require.NoFileExists(t, filepath.Join(tab.nipostBuilder.DataDir(), challengeFilename))
-
-	require.NoError(t, tab.MigrateDiskToLocalDB()) // should not fail if challenge and post are already in db
-
-	post2, err := nipost.GetPost(tab.localDb, tab.sig.NodeID())
-	require.NoError(t, err)
-	require.NotNil(t, post2) // state is unchanged
-	require.NotNil(t, post)
-	require.Equal(t, refPost.Nonce, post2.Nonce)
-	require.Equal(t, refPost.Indices, post2.Indices)
-	require.Equal(t, refPost.Pow, post2.Pow)
-	require.Equal(t, refCommitmentATX, post2.CommitmentATX)
-	require.Equal(t, types.VRFPostIndex(nonce), post2.VRFNonce)
-
-	challenge2, err := nipost.Challenge(tab.localDb, tab.sig.NodeID())
-	require.NoError(t, err)
-	require.Equal(t, challenge, challenge2) // challenge is unchanged
-=======
->>>>>>> 153aabee
 }