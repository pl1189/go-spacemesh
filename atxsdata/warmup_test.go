--- conflicted
+++ resolved
@@ -62,11 +62,7 @@
 		}
 	})
 	t.Run("no data", func(t *testing.T) {
-<<<<<<< HEAD
-		c, err := Warm(statesql.InMemory(), 1)
-=======
-		c, err := Warm(sql.InMemory(), 1, zaptest.NewLogger(t))
->>>>>>> f8354c52
+		c, err := Warm(statesql.InMemory(), 1, zaptest.NewLogger(t))
 		require.NoError(t, err)
 		require.NotNil(t, c)
 	})
