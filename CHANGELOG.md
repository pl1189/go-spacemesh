# Changelog

See [RELEASE](./RELEASE.md) for workflow instructions.

## Release v1.6.0

### Upgrade information

With this release the minimum supported version for Intel Macs is now macOS 13 (Ventura) and for Apple Silicon Macs it
is macOS 14 (Sonoma) or later ([#5879](https://github.com/spacemeshos/go-spacemesh/pull/5879)).

This update removes migration code for go-spacemesh databases created with versions before v1.5.0.
Upgrading to this version requires going through v1.5.x first. Removed migrations for:

* legacy keys in the post data directory ([#5907](https://github.com/spacemeshos/go-spacemesh/pull/5907)).
* ATX blob separation and always populating nonce column in atxs ([#5942](https://github.com/spacemeshos/go-spacemesh/pull/5942))

### Highlights

This update introduces certificate authentication against PoETs. The default values are included in the mainnet preset
and changing them is not needed unless you experience connection issues to a certifier:

```json
  "main": {
    "certifier": {
      "client": {
        "retry-delay": "1s",
        "max-retry-delay": "30s",
        "max-retries": 5,
      }
    }
  }
```

The usage of a certifier needs to be supported by the PoET your node is connecting to. If you are using the default
PoETs the switch will happen automatically in the near future, so no action is needed from your side. If you are
operating your own PoET and want to use certificate authentication please refer to the documentation:

* [PoET README](https://github.com/spacemeshos/poet/blob/main/README.md) for configuration of the PoET.
* [certifier README](https://github.com/spacemeshos/post-rs/blob/main/certifier/README.md) for setting up a certifier.

### Features

### Improvements

* [#5863](https://github.com/spacemeshos/go-spacemesh/pull/5863) Identity files are now created with 0600 permissions,
  to prevent other users on the same system to access the private keys.

* [#5866](https://github.com/spacemeshos/go-spacemesh/pull/5866) Reduce logging levels of some messages to reduce noise.

* [#5877](https://github.com/spacemeshos/go-spacemesh/pull/5877) Fix verifying ATX chain after checkpoint.

* [#5882](https://github.com/spacemeshos/go-spacemesh/pull/5882) Use backoff during routing discovery.
  This should reduce network load from the peer discovery mechanism when it's enabled.

* [#5888](https://github.com/spacemeshos/go-spacemesh/pull/5888) Handle DHT discovery startup errors properly

* [#5932](https://github.com/spacemeshos/go-spacemesh/pull/5932) Fix caching malfeasance when processing new proofs

* [#5943](https://github.com/spacemeshos/go-spacemesh/pull/5943) Fix timing out querying proof in 1:N in a presence of
  a broken Poet.

  Previously, every identity waited for the full timeout time (~20 minutes) before giving up.

* [#5958](https://github.com/spacemeshos/go-spacemesh/pull/5958) Fix node incorrectly detecting a remote smeshing setup
  as supervised.

  Ensure that your key file in `data/identities` is named `local.key` if you run a supervised node or with the change
  the node will not start.

* [#5965](https://github.com/spacemeshos/go-spacemesh/pull/5965) Start considering ballots that still contain the
  deprecated inlined activeset as invalid. go-spacemesh references the active set via hash since v1.3.0, and has been
  pruning the data of old ballots since then as well.

* [#5927](https://github.com/spacemeshos/go-spacemesh/pull/5927) Fixed vulnerability in the way a node handles incoming
  ATXs. This vulnerability allows an attacker to claim rewards for a full tick amount although they should not be
  eligible for them.

<<<<<<< HEAD
* [#6003](https://github.com/spacemeshos/go-spacemesh/pull/6003) Improve database schema handling.
  This includes schema drift detection which may happen after running unreleased versions.
=======
* [#6031](https://github.com/spacemeshos/go-spacemesh/pull/6031) Fixed an edge case where the storage units might have
  changed after the initial PoST was generated but before the first ATX has been emitted, invalidating the initial PoST.
  The node will now try to verify the initial PoST and regenerate it if necessary.
>>>>>>> 7efcf58e

## Release v1.5.7

### Improvements

* [#5999](https://github.com/spacemeshos/go-spacemesh/pull/5999) Increase limits to allow up to 6.0 Mio ATXs per epoch.

## Release v1.5.6

### Improvements

* [#5943](https://github.com/spacemeshos/go-spacemesh/pull/5943) Fix timing out querying proof in 1:N in a presence of
  a broken Poet.

  Previously, every identity waited for the full timeout time (~20 minutes) before giving up.

## Release v1.5.5

### Improvements

* [#5969](https://github.com/spacemeshos/go-spacemesh/pull/5969) Increase ResponseMessage to 183500800

## Release v1.5.4

### Improvements

* [#5963](https://github.com/spacemeshos/go-spacemesh/pull/5963) Increase supported number of ATXs to 5.5 Mio.

* [#5952](https://github.com/spacemeshos/go-spacemesh/pull/5952) Optimized searching for a positioning ATX.
  Instead of a slow database query the ATX builder now uses the in-memory ATX store to pick a positioning ATX.

## Release v1.5.3

### Improvements

* [#5929](https://github.com/spacemeshos/go-spacemesh/pull/5929) Fix "no nonce" error when persisting malicious
  (initial) ATXs.

* [#5930](https://github.com/spacemeshos/go-spacemesh/pull/5930) Check if identity for a given malfeasance proof
  exists when validating it.

* [#5923](https://github.com/spacemeshos/go-spacemesh/pull/5923) Fix high memory consumption and performance issues
  in the proposal handler.

## Release v1.5.2-hotfix1

This release includes our first CVE fix. A vulnerability was found in the way a node handles incoming ATXs. We urge all
node operators to update to this version as soon as possible.

### Improvements

* Fixed a vulnerability in the way a node handles incoming ATXs. This vulnerability allows an attacker to claim rewards
  for a full tick amount although they should not be eligible for them.

## Release v1.5.2

### Improvements

* [#5904](https://github.com/spacemeshos/go-spacemesh/pull/5904) Avoid repeated searching for positioning ATX in 1:N

* [#5911](https://github.com/spacemeshos/go-spacemesh/pull/5911) Avoid pulling poet proof multiple times in 1:N setups

## Release v1.5.1

### Improvements

* [#5896](https://github.com/spacemeshos/go-spacemesh/pull/5896) Increase supported number of ATXs to 4.5 Mio.

## Release v1.5.0

### Upgrade information

* [#5814](https://github.com/spacemeshos/go-spacemesh/pull/5814) Removed in-code local DB migrations.
  Updating to this version requires going through v1.4 first.

### Improvements

* [#5807](https://github.com/spacemeshos/go-spacemesh/pull/5807) Implement SMIP-0002: remove vesting vault cliff.

* [#5840](https://github.com/spacemeshos/go-spacemesh/pull/5840) Allow vaults to spend received (as well as vested)
coins. Fixes an oversight in the genesis VM implementation.

* [#5791](https://github.com/spacemeshos/go-spacemesh/pull/5791) Speed up ATX queries.
  This also fixes ambiguity of nonces for equivocating identities.

## Release v1.4.6

### Improvements

* [#5839](https://github.com/spacemeshos/go-spacemesh/pull/5839) Fix a bug where nodes would stop agreeing on the order
  of TX within a block.

## Release v1.4.5

### Improvements

* [#5796](https://github.com/spacemeshos/go-spacemesh/pull/5796) Reject p2p messages containing invalid malfeasance proofs.

* [#5797](https://github.com/spacemeshos/go-spacemesh/pull/5797) Improve logging around ATX building process.

* [#5802](https://github.com/spacemeshos/go-spacemesh/pull/5802) Increase the number of supported ATX per epoch to 3.5 Mio.

* [#5803](https://github.com/spacemeshos/go-spacemesh/pull/5803) Fixed PoST verifiers autoscaling for 1:N setups.

* [#5815](https://github.com/spacemeshos/go-spacemesh/pull/5815) Add spread to the discovery advertisement interval.

* [#5819](https://github.com/spacemeshos/go-spacemesh/pull/5819) The node will now refuse connections from post services
  if no coinbase account is set.

## Release v1.4.4

### Improvements

* [#5777](https://github.com/spacemeshos/go-spacemesh/pull/5777) Adjusted GRPC keepalive parameters on node to allow
  pings every 60 seconds and send keepalive pings every 10 minutes if no activity from the client is observed.

## Release v1.4.3

### Improvements

* [#5753](https://github.com/spacemeshos/go-spacemesh/pull/5753) Fix for a possible segmentation fault in setups with
  remote post services when an identity does their initial proof.

* [#5755](https://github.com/spacemeshos/go-spacemesh/pull/5755) improve efficiency of downloading and applying blocks
  after ballots were counted.

* [#5761](https://github.com/spacemeshos/go-spacemesh/pull/5761) don't interrupt sync if ballots in a layer were
  ignored or rejected.

* [#5762](https://github.com/spacemeshos/go-spacemesh/pull/5762) Fix a bug where the node could get stuck in a loop
  when trying to fetch a block that is not in the mesh.

## Release v1.4.2

### Improvements

* [#5730](https://github.com/spacemeshos/go-spacemesh/pull/5730) Fixed a bug where the node behaves incorrectly when
  first started with supervised smeshing.

* [#5731](https://github.com/spacemeshos/go-spacemesh/pull/5731) The default listen address for `PostService` is now
  `127.0.0.1:0` instead of `127.0.0.1:9094`. This will ensure that a node binds the post service to a random free port
  and prevents multiple instances of the post service from binding to the same port.

* [#5735](https://github.com/spacemeshos/go-spacemesh/pull/5735) Don't hold database connections for long in fetcher
  streaming mode

* [#5736](https://github.com/spacemeshos/go-spacemesh/pull/5736) Fixed slow POST initialization on Windows.

* [#5738](https://github.com/spacemeshos/go-spacemesh/pull/5738) sql: fix epoch ATX ID cache deadlock

## Release v1.4.1

### Improvements

* [#5707](https://github.com/spacemeshos/go-spacemesh/pull/5707) Fix a race on closing a channel when the node is
  shutting down.

* [#5709](https://github.com/spacemeshos/go-spacemesh/pull/5709) Prevent users from accidentally deleting their keys,
  if they downgrade to v1.3.x and upgrade again.

* [#5710](https://github.com/spacemeshos/go-spacemesh/pull/5710) Node now checks the database version and will refuse to
  start if it is newer than expected.

* [#5562](https://github.com/spacemeshos/go-spacemesh/pull/5562) Add streaming mode for fetcher. This should lessen
  GC pressure during sync

* [#5684](https://github.com/spacemeshos/go-spacemesh/pull5684) Use separate fetcher protocol for active sets.
  This enables separate pacers for active set requests

* [#5718](https://github.com/spacemeshos/go-spacemesh/pull/5718) Sync malfeasance proofs continuously.

## Release v1.4.0

### Upgrade information

#### Post service endpoint

The post service now has its own endpoint separate from `grpc-private-listener`. The default for `grpc-post-listener`
is `127.0.0.1:9094`. In contrast to `grpc-tls-listener` this endpoint does not require setting up mTLS.

The post service cannot connect to `grpc-private-listener` anymore. If you are using a remote smeshing setup please
adjust your configuration accordingly. If you are using a remote setup with mTLS over a private network you can switch
to using `grpc-post-listener` to not require the overhead of mTLS. We however strongly recommend using an mTLS
encrypted connection between the post service and the node over insecure connections (e.g. over the Internet).

Smeshers using the default setup with a supervised post service do not need to make changes to their node configuration.

#### Fully migrated local state into `local.sql`

With this release the node has fully migrated its local state into `local.sql`. During the first start after the
upgrade the node will migrate the data from disk and store it in the database. This change also allows the PoST data
directory to be set to read only after the migration is complete, as the node will no longer write to it.

**NOTE:** To ensure a successful migration make sure that the config contains all PoETs your node is using.

#### New poets configuration

Upgrading requires changes in config and in CLI flags (if not using the default).

⚠ Users that use additional poet servers need to add their address and public key to one of the lists below,
depending on their configuration method.

##### CLI argument `--poet-server`

This argument was replaced by `--poet-servers` that take JSON-encoded array of poet server descriptors
(address, public key). The default value is

```json
[
  {
    "address": "https://mainnet-poet-0.spacemesh.network",
    "pubkey": "cFnqCS5oER7GOX576oPtahlxB/1y95aDibdK7RHQFVg="
  },
  {
    "address": "https://mainnet-poet-1.spacemesh.network",
    "pubkey": "Qh1efxY4YhoYBEXKPTiHJ/a7n1GsllRSyweQKO3j7m0="
  },
  {
    "address": "https://poet-110.spacemesh.network",
    "pubkey": "8Qqgid+37eyY7ik+EA47Nd5TrQjXolbv2Mdgir243No="
  },
  {
    "address": "https://poet-111.spacemesh.network",
    "pubkey": "caIV0Ym59L3RqbVAL6UrCPwr+z+lwe2TBj57QWnAgtM="
  },
  {
    "address": "https://poet-112.spacemesh.network",
    "pubkey": "5p/mPvmqhwdvf8U0GVrNq/9IN/HmZj5hCkFLAN04g1E="
  }
]
```

##### config.json

The existing field `poet-server` that accepted an array of addresses of poet servers
was replaced by a new field `poet-servers` that accepts an object containing an address and a public key.
The default configuration was adapted and doesn't need any action on the user's side. Users who
overwrite the `poet-server` field need to adapt their config accordingly. The default
configuration is as follows:

```json
{
  "main": {
    "poet-servers": [
      {
        "address": "https://mainnet-poet-0.spacemesh.network",
        "pubkey": "cFnqCS5oER7GOX576oPtahlxB/1y95aDibdK7RHQFVg="
      },
      {
        "address": "https://mainnet-poet-1.spacemesh.network",
        "pubkey": "Qh1efxY4YhoYBEXKPTiHJ/a7n1GsllRSyweQKO3j7m0="
      },
      {
        "address": "https://poet-110.spacemesh.network",
        "pubkey": "8Qqgid+37eyY7ik+EA47Nd5TrQjXolbv2Mdgir243No="
      },
      {
        "address": "https://poet-111.spacemesh.network",
        "pubkey": "caIV0Ym59L3RqbVAL6UrCPwr+z+lwe2TBj57QWnAgtM="
      },
      {
        "address": "https://poet-112.spacemesh.network",
        "pubkey": "5p/mPvmqhwdvf8U0GVrNq/9IN/HmZj5hCkFLAN04g1E="
      }
    ]
  }
}
```

#### Extend go-spacemesh with option to manage multiple identities/PoST services

**NOTE:** This is a new feature, not yet supported by Smapp and possibly subject to change. Please use with caution.

A node can now manage multiple identities and their life cycle. This reduces the amount of data that is needed to be
broadcasted / fetched from the network and reduces the amount of data that needs to be stored locally, because only one
database is needed for all identities instead of one for each.

To ensure you are eligible for rewards of any given identity, the associated PoST service must be running and connected
to the node during the cyclegap set in the node's configuration. After successfully broadcasting the ATX and registering
at a PoET server the PoST services can be stopped with only the node having to be online.

This change moves the private keys associated for an identity from the PoST data directory to the node's data directory
and into the folder `identities` (i.e. if `state.sql` is in folder `data` the keys will now be stored in `data/identities`).
The node will automatically migrate the `key.bin` file from the PoST data directory during the first startup and copy
it to the new location as `local.key`. The content of the file stays unchanged (= the private key of the identity hex-encoded).

##### Adding new identities/PoST services to a node

To add a new identity to a node, initialize PoST data with `postcli` and let it generate a new private key for you:

```shell
./postcli -provider=2 -numUnits=4 -datadir=/path/to/data \
    -commitmentAtxId=c230c51669d1fcd35860131e438e234726b2bd5f9adbbd91bd88a718e7e98ecb
```

Make sure to replace `provider` with your provider of choice and `numUnits` with the number of PoST units you want to
initialize. The `commitmentAtxId` is the commitment ATX ID for the identity you want to initialize. For details on the
usage of `postcli` please refer to [postcli README](https://github.com/spacemeshos/post/blob/develop/cmd/postcli/README.md).

During initialization `postcli` will generate a new private key and store it in the PoST data directory as `identity.key`.
Copy this file to your `data/identities` directory and rename it to `xxx.key` where `xxx` is a unique identifier for
the identity. The node will automatically pick up the new identity and manage its lifecycle after a restart.

Setup the `post-service` [binary](https://github.com/spacemeshos/post-rs/releases) or
[docker image](https://hub.docker.com/r/spacemeshos/post-service/tags) with the data and configure it to connect to your
node. For details refer to the [post-service README](https://github.com/spacemeshos/post-rs/blob/main/service/README.md).

##### Migrating existing identities/PoST services to a node

If you have multiple nodes running and want to migrate to use only one node for all identities:

1. Stop all nodes.
2. Convert the nodes to remote nodes by setting `smeshing-start` to `false` in the configuration/cli parameters and
   renaming the `local.key` file to a unique  name in the PoST data directory.
3. Use the `merge-nodes` CLI tool to merge your remote nodes into one. Follow the instructions of the tool to do so.
   It will copy your keys (as long as you gave all of them unique names) and merge your `local.sql` databases.
4. Start the node that you used as target for `merge-nodes` and is now managing the identities.
5. For every identity setup a post service to use the existing PoST data for that identity and connect to the node.
   For details refer to the [post-service README](https://github.com/spacemeshos/post-rs/blob/main/service/README.md).

**WARNING:** DO NOT run multiple nodes with the same identity at the same time! This will result in an equivocation
and permanent ineligibility for rewards.

### Highlights

* [#5599](https://github.com/spacemeshos/go-spacemesh/pull/5599) new atx sync that is less fragile to network failures.

  new atx sync will avoid blocking startup, and additionally will be running in background to ask peers for atxs.
  by default it does that every 4 hours by requesting known atxs from 2 peers. configuration can be adjusted by providing

```json
  {
    "syncer": {
      "atx-sync": {
        // interval and number of peers determine how much traffic node will spend for asking about known atxs.
        // for example in this configuration every 4 hours it will download known atxs from 2 peers.
        // with 2_000_000 atxs it will amount to ~128MB of traffic every 4 hours.
        "epoch-info-request-interval": "4h",
        "epoch-info-peers": 2,
        // number of retries to fetch any specific atx.
        "requests-limit": 20,
        // number of full atxs that will be downloaded in parallel.
        // you can try to tune this value up if sync will be slow.
        "atxs-batch": 1000,
        // atx sync progress will be reported when 10% of known atxs were downloaded, or every 20 minutes.
        // if it is too noisy tune them to your liking.
        "progress-every-fraction": 0.1,
        "progress-on-time": "20m"
      }
    }
  }
```

* [#5293](https://github.com/spacemeshos/go-spacemesh/pull/5293) change poet servers configuration
  The config now takes the poet server address and its public key. See the [Upgrade Information](#new-poets-configuration)
  for details.

* [#5390](https://github.com/spacemeshos/go-spacemesh/pull/5390)
  Distributed PoST verification.

  The nodes on the network can now choose to verify
  only a subset of labels in PoST proofs by choosing a K3 value lower than K2.
  If a node finds a proof invalid, it will report it to the network by
  creating a malfeasance proof. The malicious node will then be blacklisted by the network.

* [#5592](https://gihtub.com/spacemeshos/go-spacemesh/pull/5592)
  Extend node with option to have multiple PoST services connect. This allows users to run multiple PoST services,
  without the need to run multiple nodes. A node can now manage multiple identities and will manage the lifecycle of
  those identities.
  To collect rewards for every identity, the associated PoST service must be running and connected to the node during
  the cyclegap set in the node's configuration.

* [#5651](https://github.com/spacemeshos/go-spacemesh/pull/5651)
  New GRPC service `spacemesh.v1.PostInfoService.PostStates` allowing to check the status of
  PoST proving of all registered identities. It's useful for operators to figure out when
  post-services for each identity need to be up or can be shutdown.

  An example output:

  ```json
  {
    "states": [
      {
        "id": "874uW9N/y0PwUXxJ8Kb8Q2Yd+sqhpGJYkLbjlkIz5Ig=",
        "state": "IDLE",
        "name": "post0.key"
      },
      {
        "id": "sBq/pHUHtzczY1quuG2muPGkksfVldwnH0M/eUPc3qE=",
        "state": "PROVING",
        "name": "post1.key"
      }
    ]
  }
  ```

* [#5685](https://github.com/spacemeshos/go-spacemesh/pull/5685) A new tool `merge-nodes` was added to the repository
  and release artifact. It can be used to merge multiple nodes into one. This is useful for users that have multiple
  nodes running and want to migrate to use only one node for all identities. See the
  [Upgrade Information](#migrating-existing-identitiespost-services-to-a-node) for details.

### Features

* [#5678](https://github.com/spacemeshos/go-spacemesh/pull/5678) API to for changing log level without restarting a
  node. Examples:

  > grpcurl -plaintext -d '{"module": "sync", "level": "debug"}' 127.0.0.1:9093 spacemesh.v1.DebugService.ChangeLogLevel
  > grpcurl -plaintext -d '{"module": "*", "level": "debug"}' 127.0.0.1:9093 spacemesh.v1.DebugService.ChangeLogLevel

  "*" will replace log level for all known modules, expect that some of them will spam too much.
* [#5612](https://github.com/spacemeshos/go-spacemesh/pull/5612)
  Add relay command for running dedicated relay nodes

### Improvements

* [#5641](https://github.com/spacemeshos/go-spacemesh/pull/5641) Rename `node_state.sql` to `local.sql`.

  To avoid confusion with the `state.sql` database, the `node_state.sql` database has been renamed to `local.sql`.

* [#5219](https://github.com/spacemeshos/go-spacemesh/pull/5219) Migrate data from `nipost_builder_state.bin` to `local.sql`.

  The node will automatically migrate the data from disk and store it in the database. The migration will take place at the
  first startup after the upgrade.

* [#5418](https://github.com/spacemeshos/go-spacemesh/pull/5418) Add `grpc-post-listener` to separate post service from
  `grpc-private-listener` and not require mTLS for the post service.

* [#5465](https://github.com/spacemeshos/go-spacemesh/pull/5465)
  Add an option to cache SQL query results. This is useful for nodes with high peer counts.

  If you are not using a remote post service you do not need to adjust anything. If you are using a remote setup
  make sure your post service now connects to `grpc-post-listener` instead of `grpc-private-listener`. If you are
  connecting to a remote post service over the internet we strongly recommend using mTLS via `grpc-tls-listener`.
* [#5601](https://github.com/spacemeshos/go-spacemesh/pull/5601) measure latency from all requests in sync
  This improves peers selection logic, mainly to prevent asking slow peers for collection of atxs, which often blocks sync.

* [5602](https://github.com/spacemeshos/go-spacemesh/pull/5602) Optimize client side of fetcher to avoid encoding when
  not needed.

* [5561](https://github.com/spacemeshos/go-spacemesh/pull/5561) Reuse atxdata in Tortoise to optimize memory usage.

## Release v1.3.11

### Improvements

* [#5586](https://github.com/spacemeshos/go-spacemesh/pull/5586)
  Do not try to publish proofs for malicious ATXs during sync.
  Publishing is blocked during sync because `Syncer::ListenToATXGossip()` returns false, and thus every malicious ATX being
  synced was causing an error resulting in an interruption of sync.

* [#5603](https://github.com/spacemeshos/go-spacemesh/pull/5603)
  Do not try to sync over transient (relayed) connections. This fixes
  possible sync issues when hole punching is enabled.

* [#5618](https://github.com/spacemeshos/go-spacemesh/pull/5618)
  Add index on ATXs that makes epoch ATX requests faster

* [#5619](https://github.com/spacemeshos/go-spacemesh/pull/5619)
  Updated data structures to support the network with up to 2.2 unique smesher identities.

## Release v1.3.10

### Improvements

* [#5564](https://github.com/spacemeshos/go-spacemesh/pull/5564) Use decaying tags for fetch peers. This prevents
  libp2p's Connection Manager from breaking sync.

* [#5522](https://github.com/spacemeshos/go-spacemesh/pull/5522) Disable mesh agreement sync protocol.
  It reduces number of requests for historical activation ids.

* [#5571](https://github.com/spacemeshos/go-spacemesh/pull/5571) Adjust to 2.2M ATXs

## Release v1.3.9

### Improvements

* [#5530](https://github.com/spacemeshos/go-spacemesh/pull/5530)
  Adjusted cache sizes for the increased number of ATXs on the network.

* [#5511](https://github.com/spacemeshos/go-spacemesh/pull/5511)
  Fix dialing peers on their private IPs, which was causing "portscan" complaints.

## Release v1.3.8

### Features

* [#5517](https://github.com/spacemeshos/go-spacemesh/pull/5517)
  Added a flag `--smeshing-opts-verifying-disable` and a config parameter `smeshing-opts-verifying-disable`
  meant for disabling verifying POST in incoming ATXs on private nodes.
  The verification should be performed by the public node instead.

### Improvements

* [#5441](https://github.com/spacemeshos/go-spacemesh/pull/5441)
  Fix possible nil-pointer dereference in blocks.Generator.

* [#5512](https://github.com/spacemeshos/go-spacemesh/pull/5512)
  Increase EpochActiveSet limit to 1.5M to prepare for 1M+ ATXs.

* [#5515](https://github.com/spacemeshos/go-spacemesh/pull/5515)
  Increase fetcher limit to 60MiB to prepare for 1M+ ATXs.

* [#5518](https://github.com/spacemeshos/go-spacemesh/pull/5518) In rare cases the node could create a malfeasance
  proof against itself. This is now prevented.

## Release v1.3.7

### Improvements

* [#5502](https://github.com/spacemeshos/go-spacemesh/pull/5502)
  Increase limits of p2p messages to compensate for the increased number of nodes on the network.

## Release v1.3.6

### Improvements

* [#5479](https://github.com/spacemeshos/go-spacemesh/pull/5486)
  p2p: make AutoNAT service limits configurable. This helps with AutoNAT dialback to determine
  nodes' reachability status.

* [#5490](https://github.com/spacemeshos/go-spacemesh/pull/5490)
  The path in `smeshing-opts-datadir` used to be resolved relative to the location of the `service` binary when running
  the node in supervised mode. This is no longer the case. The path is now resolved relative to the current working
  directory.

* [#5489](https://github.com/spacemeshos/go-spacemesh/pull/5489)
  Fix problem in POST proving where too many files were opened at the same time.

* [#5498](https://github.com/spacemeshos/go-spacemesh/pull/5498)
  Reduce the default number of CPU cores that are used for verifying incoming ATXs to half of the available cores.

* [#5462](https://github.com/spacemeshos/go-spacemesh/pull/5462) Add separate metric for failed p2p server requests

* [#5464](https://github.com/spacemeshos/go-spacemesh/pull/5464) Make fetch request timeout configurable.

* [#5463](https://github.com/spacemeshos/go-spacemesh/pull/5463)
  Adjust deadline during long reads and writes, reducing "i/o deadline exceeded" errors.

* [#5494](https://github.com/spacemeshos/go-spacemesh/pull/5494)
  Make routing discovery more configurable and less spammy by default.
* [#5511](https://github.com/spacemeshos/go-spacemesh/pull/5511)
  Fix dialing peers on their private IPs, which was causing "portscan" complaints.

## Release v1.3.5

### Improvements

* [#5470](https://github.com/spacemeshos/go-spacemesh/pull/5470)
  Fixed a bug in event reporting where the node reports a disconnection from the PoST service as a "PoST failed" event.
  Disconnections cannot be avoided completely and do not interrupt the PoST proofing process. As long as the PoST
  service reconnects within a reasonable time, the node will continue to operate normally without reporting any errors
  via the event API.

  Users of a remote setup should make sure that the PoST service is actually running and can reach the node. Observe
  the log of both apps for indications of a connection problem.

## Release v1.3.4

### Improvements

* [#5467](https://github.com/spacemeshos/go-spacemesh/pull/5467)
  Fix a bug that could cause ATX sync to stall because of exhausted limit of concurrent requests for dependencies.
  Fetching dependencies of an ATX is not limited anymore.

## Release v1.3.3

### Improvements

* [#5442](https://github.com/spacemeshos/go-spacemesh/pull/5442)
  Limit concurrent requests for ATXs to reduce usage of memory and p2p streams.

* [#5394](https://github.com/spacemeshos/go-spacemesh/pull/5394) Add rowid to tables with inefficient clustered indices.
  This reduces database size and improves its performance.

* [#5334](https://github.com/spacemeshos/go-spacemesh/pull/5334) Hotfix for API queries for activations.
  Two API endpoints (`MeshService.{AccountMeshDataQuery,LayersQuery}`) were broken because they attempt to read
  all activation data for an epoch. As the number of activations per epoch has grown, this brute force query (i.e.,
  without appropriate database indices) became very expensive and could cause the node to hang and consume an enormous
  amount of resources. This hotfix removes all activation data from these endpoints so that they still work for
  querying other data. It also modifies `LayersQuery` to not return any _ineffective_ transactions in blocks, since
  there's currently no way to distinguish between effective and ineffective transactions using the API.

* [#5417](https://github.com/spacemeshos/go-spacemesh/pull/5417)
  Prioritize verifying own ATX's PoST.

* [#5423](https://github.com/spacemeshos/go-spacemesh/pull/5423)
  Wait to be ATX-synced before selecting the commitment ATX for initialization.
  Also, remove unnecessary wait for ATXs to be synced before beginning initialization if
  the commitment ATX is already selected.

## Release v1.3.2

### Improvements

* [#5432](https://github.com/spacemeshos/go-spacemesh/pull/5419) Fixed a possible race that is caused by a node
  processing the same bootstrapped active set twice.

## Release v1.3.1

### Improvements

* [#5419](https://github.com/spacemeshos/go-spacemesh/pull/5419) Fixed `0.0.0.0` not being a valid listen address for
  `grpc-private-listener`.

* [#5424](https://github.com/spacemeshos/go-spacemesh/pull/5424) Further increased limits for message sizes and caches
  to compensate for the increased number of nodes on the network.

## Release v1.3

### Upgrade information

This release is not backwards compatible with v1.2.x. Upgrading will migrate local state to a new database.
The migration will take place at the first startup after the upgrade. Be aware that after a successful upgrade
downgrading isn't supported and might result in at least one epoch of missed rewards. See change #5207 for more
information.

This release is the first step towards separating PoST from the node. Proof generation is now done via a dedicated
service. This service is started automatically by the node and is shut down when the node shuts down. In most
setups this should work out of the box, but if you are running into issues please check the README.md file
for more information on how to configure the node to work with the PoST service.

### Highlights

### Features

### Improvements

* [#5091](https://github.com/spacemeshos/go-spacemesh/pull/5091) Separating PoST from the node into its own service.

* [#5061](https://github.com/spacemeshos/go-spacemesh/pull/5061) Proof generation is now done via a dedicated service
  instead of the node.

* [#5154](https://github.com/spacemeshos/go-spacemesh/pull/5154) Enable TLS connections between node and PoST service.

  PoST proofs are now done via a dedicated process / service that the node communicates with via gRPC. Smapp users can
  continue to smesh as they used to. The node will automatically start the PoST service when it starts and will shut it
  down when it shuts down.

* [#5171](https://github.com/spacemeshos/go-spacemesh/pull/5171) Set minimal active set according to the observed number
  of atxs.

  It will prevent ballots that under report observed atxs from spamming the network. It doesn't have impact on rewards.

* [#5169](https://github.com/spacemeshos/go-spacemesh/pull/5169) Support pruning activesets.

  As of epoch 6 activesets storage size is about ~1.5GB. They are not useful after verifying eligibilities
  for ballots in the current epoch and can be pruned.

  Pruning will be enabled starting from epoch 8, e.g in epoch 8 we will prune all activesets for epochs 7 and below.
  We should also run an archival node that doesn't prune them. To disable pruning we should configure

  ```json
  "main": {
    "prune-activesets-from": 4294967295
  }
  ```

* [#5189](https://github.com/spacemeshos/go-spacemesh/pull/5189) Removed deprecated "Best Provider" option for initialization.

  With v1.1.0 (<https://github.com/spacemeshos/go-spacemesh/releases/tag/v1.1.0>) selecting `-1` as `smeshing-opts-provider`
  has been deprecated. This option has now been removed. Nodes that already finished initialization can leave this setting
  empty, as it is not required any more to be set when no initialization is performed. For nodes that have not yet created
  their initial proof the operator has to specify which provider to use. For Smapp users this is done automatically by
  Smapp, users that do not use Smapp may use `postcli -printProviders` (<https://github.com/spacemeshos/post/releases>)
  to list their OpenCL providers and associated IDs.

* [#5207](https://github.com/spacemeshos/go-spacemesh/pull/5207) Move the NiPoST state of a node into a new node-local database.

  The node now uses 2 databases: `state.sql` which holds the node's view on the global state of the network and `node_state.sql`
  which holds ephemeral data of the node.

  With this change `post.bin` and `nipost_challenge.bin` files are no longer used. The node will automatically migrate
  the data from disk and store it in the database. The migration will take place during the first startup after the upgrade.
  If you want to downgrade to a version before v1.3.0 you will need to restore `state.sql` as well as `post.bin` and
  `nipost_challenge.bin` from a backup and do so before the end of the PoET round in which you upgraded. Otherwise the node
  will not be able to participate in consensus and will miss at least one epoch of rewards.

* [#5209](https://github.com/spacemeshos/go-spacemesh/pull/5209) Removed API to update poet servers from SmesherService.

* [#5276](https://github.com/spacemeshos/go-spacemesh/pull/5276) Removed the option to configure API services per endpoint.
  The public listener exposes the following services: "debug", "global", "mesh", "transaction", "node", "activation"
  The private listener exposes the following services: "admin", "smesher", "post"
  The mTLS listener exposes only the "post" service.

* [#5199](https://github.com/spacemeshos/go-spacemesh/pull/5199) Adds smesherID to rewards table. Historically rewards
  were keyed by (coinbase, layer). Now the primary key has changed to (smesherID, layer), which allows querying rewards
  by any subset of layer, smesherID, and coinbase. While this change does add smesherID to existing API endpoints
  (`GlobalStateService.{AccountDataQuery,AccountDataStream,GlobalStateStream}`), it does not yet expose an endpoint to
  query rewards by smesherID. Additionally, it does not re-index old data. Rewards will contain smesherID going forward,
  but to refresh data for all rewards, a node will have to delete its database and resync from genesis.

* [#5329](https://github.com/spacemeshos/go-spacemesh/pull/5329) P2P decentralization improvements. Added support for QUIC
  transport and DHT routing discovery for finding peers and relays. Also, added the `ping-peers` feature which is useful
  during connectivity troubleshooting. `static-relays` feature can be used to provide a static list of circuit v2 relays
  nodes when automatic relay discovery is not desired. All of the relay server resource settings are now configurable. Most
  of the new functionality is disabled by default unless explicitly enabled in the config via `enable-routing-discovery`,
  `routing-discovery-advertise`, `enable-quic-transport`, `static-relays` and `ping-peers` options in the `p2p` config
  section. The non-conditional changes include values/provides support on all of the nodes, which will enable DHT to
  function efficiently for routing discovery.

* [#5367](https://github.com/spacemeshos/go-spacemesh/pull/5367) Add `no-main-override` toplevel config option and
  `--no-main-override` CLI option that makes it possible to run "nomain" builds on mainnet.

* [#5384](https://github.com/spacemeshos/go-spacemesh/pull/5384) to improve network stability and performance allow the
  active set to be set in advance for an epoch. This allows the network to start consensus on the first layer of an epoch.

## Release v1.2.13

### Improvements

* [#5384](https://github.com/spacemeshos/go-spacemesh/pull/5384) to improve network stability and performance allow the
  active set to be set in advance for an epoch.

## Release v1.2.12

### Improvements

* [#5373](https://github.com/spacemeshos/go-spacemesh/pull/5373) automatic scaling of post verifying workers to a lower
  value (1 by default) when POST proving starts. The workers are scaled up when POST proving finishes.

* [#5382](https://github.com/spacemeshos/go-spacemesh/pull/5382) avoid processing same (gossiped/fetched) ATX many times
  in parallel

## Release v1.2.11

### Improvements

* increased the max response data size in p2p to 40MiB

## Release v1.2.10

### Improvements

* further increased cache sizes and p2p timeouts to compensate for the increased number of nodes on the network.

* [#5329](https://github.com/spacemeshos/go-spacemesh/pull/5329) P2P decentralization improvements. Added support for QUIC
  transport and DHT routing discovery for finding peers and relays. Also, added the `ping-peers` feature which is useful
  during connectivity troubleshooting. `static-relays` feature can be used to provide a static list of circuit v2 relays
  nodes when automatic relay discovery is not desired. All of the relay server resource settings are now configurable. Most
  of the new functionality is disabled by default unless explicitly enabled in the config via `enable-routing-discovery`,
  `routing-discovery-advertise`, `enable-quic-transport`, `static-relays` and `ping-peers` options in the `p2p` config
  section. The non-conditional changes include values/provides support on all of the nodes, which will enable DHT to
  function efficiently for routing discovery.

## Release v1.2.9

### Improvements

* increased default cache sizes to improve disk IO and queue sizes for gossip to better handle the increasing number of
  nodes on the network.

## Release v1.2.8

### Improvements

* cherry picked migrations for active sets to enable easier pruning in the future

## Release v1.2.7

### Improvements

* [#5289](https://github.com/spacemeshos/go-spacemesh/pull/5289) build active set from activations received on time

  should decrease the state growth at the start of the epoch because of number of unique activets.

* [#5291](https://github.com/spacemeshos/go-spacemesh/pull/5291) parametrize queue size and throttle limits in gossip

* reduce log level for "atx omitted from active set"

* [#5302](https://github.com/spacemeshos/go-spacemesh/pull/5302) improvements in transaction validation

## Release v1.2.6

### Improvements

* [#5263](https://github.com/spacemeshos/go-spacemesh/pull/5263) randomize peer selection
  without this change node can get stuck after restart on requesting data from peer that is misbehaving.
  log below will be printed repeatedly:

  > 2023-11-15T08:00:17.937+0100 INFO fd68b.sync syncing atx from genesis

* [#5264](https://github.com/spacemeshos/go-spacemesh/pull/5264) increase limits related to activations

  some of the limits were hardcoded and didn't account for growth in atx number.
  this change is not required for node to work correct in the next epoch, but will be required later.

## Release v1.2.5

### Improvements

* [#5247](https://github.com/spacemeshos/go-spacemesh/pull/5247) exits cleanly without misleading spamming

Fixes a bug that would spam with misleading log on exit, such as below:

  > 2023-11-09T11:13:27.835-0600 ERROR e524f.hare failed to update weakcoin {"node_id":
  "e524fce96f0a87140ba895b56a2e37e29581075302778a05dd146f4b74fce72e", "module": "hare", "lid": 0, "error":
  "set weak coin 0: database: no free connection"}

## Release v1.2.4

### Upgrade information

This release enables hare3 on testnet networks. And schedules planned upgrade on mainnet.
Network will have downtime if majority of nodes don't upgrade before layer 35117.
Starting at layer 35117 network is expected to start using hare3, which reduces total bandwidth
requirements.

## Release v1.2.2

### Improvements

* [#5118](https://github.com/spacemeshos/go-spacemesh/pull/5118) reduce number of tortoise results returned after recovery.

  this is hotfix for a bug introduced in v1.2.0. in rare conditions node may loop with the following warning:

  > 2023-10-02T15:28:14.002+0200 WARN fd68b.sync mesh failed to process layer from sync {"node_id":
  "fd68b9397572556c2f329f3e5af2faf23aef85dbbbb7e38447fae2f4ef38899f", "module": "sync", "sessionId":
  "29422935-68d6-47d1-87a8-02293aa181f3", "layer_id": 23104, "errmsg": "requested layer 8063 is before evicted 13102",
  "name": "sync"}

* [#5109](https://github.com/spacemeshos/go-spacemesh/pull/5109) Limit number of layers that tortoise needs to read on startup.

  Bounds the time required to restart a node.

* [#5138](https://github.com/spacemeshos/go-spacemesh/pull/5138) Bump poet to v0.9.7

  The submit proof of work should now be up to 40% faster thanks to [code optimization](https://github.com/spacemeshos/poet/pull/419).

* [#5143](https://github.com/spacemeshos/go-spacemesh/pull/5143) Select good peers for sync requests.

  The change improves initial sync speed and any sync protocol requests required during consensus.

## v1.2.0

### Upgrade information

This upgrade is incompatible with versions older than v1.1.6.

At the start of the upgrade, mesh data will be pruned and compacted/vacuumed. Pruning takes longer for
nodes that joined the network earlier. For 1-week-old nodes, it takes ~20 minutes. for 3-week-old
nodes it takes ~40 minutes. The vacuum operation takes ~5 minutes and requires extra disk space
to complete successfully. If the size of state.sql is 25 GiB at the beginning of upgrade, the WAL file
(state.sql-wal) will grow to 25 GiB and then drop to 0 when the vacuum is complete. The node will resume
its normal startup routine after the pruning and vacuum is complete. The final size of state.sql is
expected to be ~1.5 GiB.

A new config `poet-request-timeout` has been added, that defines the timeout for requesting PoET proofs.
It defaults to 9 minutes so there is enough time to retry if the request fails.

Config option and flag `p2p-disable-legacy-discovery` is dropped. DHT has been the only p2p discovery
mechanism since release v1.1.2.

Support for old certificate sync protocol is dropped. This update is incompatible with v1.0.x series.

### Features

* [#5031](https://github.com/spacemeshos/go-spacemesh/pull/5031) Nodes will also fetch from PoET 112 for round 4 if they
  were able to register to PoET 110.
* [#5067](https://github.com/spacemeshos/go-spacemesh/pull/5067) dbstat virtual table can be read periodically to collect
  table/index sizes.

In order to enable provide following configuration:

```json
"main": {
    "db-size-metering-interval": "10m"
}
```

### Improvements

* [#4998](https://github.com/spacemeshos/go-spacemesh/pull/4998) First phase of state size reduction.
  Ephemeral data are deleted and state compacted at the time of upgrade. In steady-state, data is pruned periodically.
* [#5021](https://github.com/spacemeshos/go-spacemesh/pull/5021) Drop support for old certificate sync protocol.
* [#5024](https://github.com/spacemeshos/go-spacemesh/pull/5024) Active set will be saved in state separately from ballots.
* [#5032](https://github.com/spacemeshos/go-spacemesh/pull/5032) Activeset data pruned from ballots.
* [#5035](https://github.com/spacemeshos/go-spacemesh/pull/5035) Fix possible nil pointer panic when node fails to persist
  nipost builder state.
* [#5079](https://github.com/spacemeshos/go-spacemesh/pull/5079) increase atx cache to 50 000 to reduce disk reads.
* [#5083](https://github.com/spacemeshos/go-spacemesh/pull/5083) Disable beacon protocol temporarily.

## v1.1.5

### Upgrade information

It is critical for most nodes in the network to use v1.1.5 when layer 20 000 starts. Starting from that layer
active set will not be gossipped together with proposals. That was the main network bottleneck in epoch 4.

### Features

* [#4969](https://github.com/spacemeshos/go-spacemesh/pull/4969) Nodes will also fetch from PoET 111 for round 3 if they
  were able to register to PoET 110.

### Improvements

* [#4965](https://github.com/spacemeshos/go-spacemesh/pull/4965) Updates to PoST:
  * Prevent errors when shutting down the node that can result in a crash
  * `postdata_metadata.json` is now updated atomically to prevent corruption of the file.
* [#4956](https://github.com/spacemeshos/go-spacemesh/pull/4956) Active set is will not be gossipped in every proposal.
  Active set usually contains list of atxs that targets current epoch. As the number of atxs grows this object grows as well.
* [#4993](https://github.com/spacemeshos/go-spacemesh/pull/4993) Drop proposals after generating a block. This limits
  growth of the state.

## v1.1.4

### Upgrade information

### Highlights

### Features

* [#4765](https://github.com/spacemeshos/go-spacemesh/pull/4765) hare 3 consensus protocol.

Replacement for original version of hare. Won't be enabled on mainnet for now.
Otherwise protocol uses significantly less traffic (at least x20), and will allow
to set lower expected latency in the network, eventually reducing layer time.

### Improvements

* [#4879](https://github.com/spacemeshos/go-spacemesh/pull/4879) Makes majority calculation weighted for optimistic filtering.
The network will start using the new algorithm at layer 18_000 (2023-09-14 20:00:00 +0000 UTC)
* [#4923](https://github.com/spacemeshos/go-spacemesh/pull/4923) Faster ballot eligibility validation. Improves sync speed.
* [#4934](https://github.com/spacemeshos/go-spacemesh/pull/4934) Ensure state is synced before participating in tortoise
  consensus.
* [#4939](https://github.com/spacemeshos/go-spacemesh/pull/4939) Make sure to fetch data from peers that are already connected.
* [#4936](https://github.com/spacemeshos/go-spacemesh/pull/4936) Use correct hare active set after node was synced.
  Otherwise applied layer may lag slightly behind the rest.

## v1.1.2

### Upgrade information

Legacy discovery protocol was removed in [#4836](https://github.com/spacemeshos/go-spacemesh/pull/4836).
Config option and flag `p2p-disable-legacy-discovery` is noop, and will be completely removed in future versions.

### Highlights

With [#4893](https://github.com/spacemeshos/go-spacemesh/pull/4893) Nodes are given more time to publish an ATX
Nodes still need to publish an ATX before the new PoET round starts (within 12h on mainnet) to make it into the
next PoET round, but if they miss that deadline they will now continue to publish an ATX to receive rewards for
the upcoming epoch and skip one after that.

### Features

* [#4845](https://github.com/spacemeshos/go-spacemesh/pull/4845) API to fetch opened connections.

> grpcurl -plaintext 127.0.0.1:9093 spacemesh.v1.AdminService.PeerInfoStream

```json
{
  "id": "12D3KooWEcgADBR4zHirw7YAt6nUtCNhbPWkB2fnHAemnG5cGf2n",
  "connections": [
    {
      "address": "/ip4/46.4.81.145/tcp/5001",
      "uptime": "1359.186975782s",
      "outbound": true
    }
  ]
}
{
  "id": "12D3KooWHK5m83sNj2eNMJMGAngcS9gBja27ho83t79Q2CD4iRjQ",
  "connections": [
    {
      "address": "/ip4/34.86.244.124/tcp/5000",
      "uptime": "1108.414456262s",
      "outbound": true
    }
  ],
  "tags": [
    "bootnode"
  ]
}
```

* [4795](https://github.com/spacemeshos/go-spacemesh/pull/4795) p2p: add ip4/ip6 blocklists

Doesn't affect direct peers. In order to disable:

```json
{
  "p2p": {
    "ip4-blocklist": [],
    "ip6-blocklist": []
  }
}
```

### Improvements

* [#4882](https://github.com/spacemeshos/go-spacemesh/pull/4882) Increase cache size and parametrize datastore.
* [#4887](https://github.com/spacemeshos/go-spacemesh/pull/4887) Fixed crashes on API call.
* [#4871](https://github.com/spacemeshos/go-spacemesh/pull/4871) Add jitter to spread out requests to get poet proof and
  submit challenge
* [#4988](https://github.com/spacemeshos/go-spacemesh/pull/4988) Improve logging around communication with PoET services<|MERGE_RESOLUTION|>--- conflicted
+++ resolved
@@ -76,14 +76,12 @@
   ATXs. This vulnerability allows an attacker to claim rewards for a full tick amount although they should not be
   eligible for them.
 
-<<<<<<< HEAD
 * [#6003](https://github.com/spacemeshos/go-spacemesh/pull/6003) Improve database schema handling.
   This includes schema drift detection which may happen after running unreleased versions.
-=======
+
 * [#6031](https://github.com/spacemeshos/go-spacemesh/pull/6031) Fixed an edge case where the storage units might have
   changed after the initial PoST was generated but before the first ATX has been emitted, invalidating the initial PoST.
   The node will now try to verify the initial PoST and regenerate it if necessary.
->>>>>>> 7efcf58e
 
 ## Release v1.5.7
 
