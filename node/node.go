--- conflicted
+++ resolved
@@ -1158,16 +1158,10 @@
 				}
 				if len(update.Data.ActiveSet) > 0 {
 					app.hOracle.UpdateActiveSet(update.Data.Epoch, update.Data.ActiveSet)
-<<<<<<< HEAD
 					app.proposalBuilder.UpdateActiveSet(update.Data.Epoch, update.Data.ActiveSet)
 
-					if err := app.fetcher.GetAtxs(ctx, update.Data.ActiveSet); err != nil {
-						app.errCh <- err
-						return nil
-					}
-=======
 					app.eg.Go(func() error {
-						return atxsync.Download(
+						err := atxsync.Download(
 							ctx,
 							10*time.Second,
 							app.addLogger(SyncLogger, app.log).Zap(),
@@ -1175,8 +1169,9 @@
 							app.fetcher,
 							update.Data.ActiveSet,
 						)
+						app.errCh <- err
+						return nil
 					})
->>>>>>> f84f882b
 				}
 			}
 		}
